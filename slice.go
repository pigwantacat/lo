package lo

import (
	"math/rand"
)

// Filter iterates over elements of collection, returning an array of all elements predicate returns truthy for.
func Filter[V any](collection []V, predicate func(V, int) bool) []V {
	result := []V{}

	for i, item := range collection {
		if predicate(item, i) {
			result = append(result, item)
		}
	}

	return result
}

// Map manipulates a slice and transforms it to a slice of another type.
func Map[T any, R any](collection []T, iteratee func(T, int) R) []R {
	result := make([]R, len(collection))

	for i, item := range collection {
		result[i] = iteratee(item, i)
	}

	return result
}

// FilterMap returns a slice which obtained after both filtering and mapping using the given callback function.
// The callback function should return two values:
//   - the result of the mapping operation and
//   - whether the result element should be included or not.
func FilterMap[T any, R any](collection []T, callback func(T, int) (R, bool)) []R {
	result := []R{}

	for i, item := range collection {
		if r, ok := callback(item, i); ok {
			result = append(result, r)
		}
	}

	return result
}

// FlatMap manipulates a slice and transforms and flattens it to a slice of another type.
func FlatMap[T any, R any](collection []T, iteratee func(T, int) []R) []R {
	result := []R{}

	for i, item := range collection {
		result = append(result, iteratee(item, i)...)
	}

	return result
}

// Reduce reduces collection to a value which is the accumulated result of running each element in collection
// through accumulator, where each successive invocation is supplied the return value of the previous.
func Reduce[T any, R any](collection []T, accumulator func(R, T, int) R, initial R) R {
	for i, item := range collection {
		initial = accumulator(initial, item, i)
	}

	return initial
}

// ForEach iterates over elements of collection and invokes iteratee for each element.
func ForEach[T any](collection []T, iteratee func(T, int)) {
	for i, item := range collection {
		iteratee(item, i)
	}
}

// Times invokes the iteratee n times, returning an array of the results of each invocation.
// The iteratee is invoked with index as argument.
func Times[T any](count int, iteratee func(int) T) []T {
	result := make([]T, count)

	for i := 0; i < count; i++ {
		result[i] = iteratee(i)
	}

	return result
}

// Uniq returns a duplicate-free version of an array, in which only the first occurrence of each element is kept.
// The order of result values is determined by the order they occur in the array.
func Uniq[T comparable](collection []T) []T {
	result := make([]T, 0, len(collection))
	seen := make(map[T]struct{}, len(collection))

	for _, item := range collection {
		if _, ok := seen[item]; ok {
			continue
		}

		seen[item] = struct{}{}
		result = append(result, item)
	}

	return result
}

// UniqBy returns a duplicate-free version of an array, in which only the first occurrence of each element is kept.
// The order of result values is determined by the order they occur in the array. It accepts `iteratee` which is
// invoked for each element in array to generate the criterion by which uniqueness is computed.
func UniqBy[T any, U comparable](collection []T, iteratee func(T) U) []T {
	result := make([]T, 0, len(collection))
	seen := make(map[U]struct{}, len(collection))

	for _, item := range collection {
		key := iteratee(item)

		if _, ok := seen[key]; ok {
			continue
		}

		seen[key] = struct{}{}
		result = append(result, item)
	}

	return result
}

// GroupBy returns an object composed of keys generated from the results of running each element of collection through iteratee.
func GroupBy[T any, U comparable](collection []T, iteratee func(T) U) map[U][]T {
	result := map[U][]T{}

	for _, item := range collection {
		key := iteratee(item)

		result[key] = append(result[key], item)
	}

	return result
}

// Chunk returns an array of elements split into groups the length of size. If array can't be split evenly,
// the final chunk will be the remaining elements.
func Chunk[T any](collection []T, size int) [][]T {
	if size <= 0 {
		panic("Second parameter must be greater than 0")
	}

	result := make([][]T, 0, len(collection)/2+1)
	length := len(collection)

	for i := 0; i < length; i++ {
		chunk := i / size

		if i%size == 0 {
			result = append(result, make([]T, 0, size))
		}

		result[chunk] = append(result[chunk], collection[i])
	}

	return result
}

// PartitionBy returns an array of elements split into groups. The order of grouped values is
// determined by the order they occur in collection. The grouping is generated from the results
// of running each element of collection through iteratee.
func PartitionBy[T any, K comparable](collection []T, iteratee func(x T) K) [][]T {
	result := [][]T{}
	seen := map[K]int{}

	for _, item := range collection {
		key := iteratee(item)

		resultIndex, ok := seen[key]
		if !ok {
			resultIndex = len(result)
			seen[key] = resultIndex
			result = append(result, []T{})
		}

		result[resultIndex] = append(result[resultIndex], item)
	}

	return result

	// unordered:
	// groups := GroupBy[T, K](collection, iteratee)
	// return Values[K, []T](groups)
}

// Flatten returns an array a single level deep.
func Flatten[T any](collection [][]T) []T {
	result := []T{}

	for _, item := range collection {
		result = append(result, item...)
	}

	return result
}

// Shuffle returns an array of shuffled values. Uses the Fisher-Yates shuffle algorithm.
func Shuffle[T any](collection []T) []T {
	rand.Shuffle(len(collection), func(i, j int) {
		collection[i], collection[j] = collection[j], collection[i]
	})

	return collection
}

// Reverse reverses array so that the first element becomes the last, the second element becomes the second to last, and so on.
func Reverse[T any](collection []T) []T {
	length := len(collection)
	half := length / 2

	for i := 0; i < half; i = i + 1 {
		j := length - 1 - i
		collection[i], collection[j] = collection[j], collection[i]
	}

	return collection
}

// Fill fills elements of array with `initial` value.
func Fill[T Clonable[T]](collection []T, initial T) []T {
	result := make([]T, 0, len(collection))

	for range collection {
		result = append(result, initial.Clone())
	}

	return result
}

// Repeat builds a slice with N copies of initial value.
func Repeat[T Clonable[T]](count int, initial T) []T {
	result := make([]T, 0, count)

	for i := 0; i < count; i++ {
		result = append(result, initial.Clone())
	}

	return result
}

// KeyBy transforms a slice or an array of structs to a map based on a pivot callback.
func KeyBy[K comparable, V any](collection []V, iteratee func(V) K) map[K]V {
	result := make(map[K]V, len(collection))

	for _, v := range collection {
		k := iteratee(v)
		result[k] = v
	}

	return result
}

// Reject is the opposite of Filter, this method returns the elements of collection that predicate does not return truthy for.
func Reject[V any](collection []V, predicate func(V, int) bool) []V {
	result := []V{}

	for i, item := range collection {
		if !predicate(item, i) {
			result = append(result, item)
		}
	}

	return result
}

<<<<<<< HEAD
// All returns true if the predicate returns true for all of the elements in the collection or if the collection is empty.
func All[V any](collection []V, predicate func(V) bool) bool {
	for _, v := range collection {
		if !predicate(v) {
			return false
		}
	}

	return true
}

// Any returns true if the predicate returns true for any of the elements in the collection.
// If the collection is empty Any returns false.
func Any[V any](collection []V, predicate func(V) bool) bool {
	for _, v := range collection {
		if predicate(v) {
			return true
		}
	}

	return false
}

// None returns true if the predicate returns true for none of the elements in the collection or if the collection is empty.
func None[V any](collection []V, predicate func(V) bool) bool {
	for _, v := range collection {
		if predicate(v) {
			return false
		}
	}

	return true
=======
// Count counts the number of elements in the collection that compare equal to value.
func Count[T comparable](collection []T, value T) (count int) {
	for _, item := range collection {
		if item == value {
			count++
		}
	}

	return count
}

// CountBy counts the number of elements in the collection for which predicate is true.
func CountBy[T any](collection []T, predicate func(T) bool) (count int) {
	for _, item := range collection {
		if predicate(item) {
			count++
		}
	}

	return count
>>>>>>> 4f60a9cd
}<|MERGE_RESOLUTION|>--- conflicted
+++ resolved
@@ -266,40 +266,6 @@
 	return result
 }
 
-<<<<<<< HEAD
-// All returns true if the predicate returns true for all of the elements in the collection or if the collection is empty.
-func All[V any](collection []V, predicate func(V) bool) bool {
-	for _, v := range collection {
-		if !predicate(v) {
-			return false
-		}
-	}
-
-	return true
-}
-
-// Any returns true if the predicate returns true for any of the elements in the collection.
-// If the collection is empty Any returns false.
-func Any[V any](collection []V, predicate func(V) bool) bool {
-	for _, v := range collection {
-		if predicate(v) {
-			return true
-		}
-	}
-
-	return false
-}
-
-// None returns true if the predicate returns true for none of the elements in the collection or if the collection is empty.
-func None[V any](collection []V, predicate func(V) bool) bool {
-	for _, v := range collection {
-		if predicate(v) {
-			return false
-		}
-	}
-
-	return true
-=======
 // Count counts the number of elements in the collection that compare equal to value.
 func Count[T comparable](collection []T, value T) (count int) {
 	for _, item := range collection {
@@ -320,5 +286,4 @@
 	}
 
 	return count
->>>>>>> 4f60a9cd
 }