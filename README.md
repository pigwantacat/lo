# lo - Iterate over slices, maps, channels...

[![tag](https://img.shields.io/github/tag/samber/lo.svg)](https://github.com/samber/lo/releases)
![Go Version](https://img.shields.io/badge/Go-%3E%3D%201.18-%23007d9c)
[![GoDoc](https://godoc.org/github.com/samber/lo?status.svg)](https://pkg.go.dev/github.com/samber/lo)
![Build Status](https://github.com/samber/lo/actions/workflows/test.yml/badge.svg)
[![Go report](https://goreportcard.com/badge/github.com/samber/lo)](https://goreportcard.com/report/github.com/samber/lo)
[![Coverage](https://img.shields.io/codecov/c/github/samber/lo)](https://codecov.io/gh/samber/lo)
[![Contributors](https://img.shields.io/github/contributors/samber/lo)](https://github.com/samber/lo/graphs/contributors)
[![License](https://img.shields.io/github/license/samber/lo)](./LICENSE)

✨ **`samber/lo` is a Lodash-style Go library based on Go 1.18+ Generics.**

This project started as an experiment with the new generics implementation. It may look like [Lodash](https://github.com/lodash/lodash) in some aspects. I used to code with the fantastic ["go-funk"](https://github.com/thoas/go-funk) package, but "go-funk" uses reflection and therefore is not typesafe.

As expected, benchmarks demonstrate that generics are much faster than implementations based on the "reflect" package. Benchmarks also show similar performance gains compared to pure `for` loops. [See below](#-benchmark).

In the future, 5 to 10 helpers will overlap with those coming into the Go standard library (under package names `slices` and `maps`). I feel this library is legitimate and offers many more valuable abstractions.

**See also:**

- [samber/do](https://github.com/samber/do): A dependency injection toolkit based on Go 1.18+ Generics
- [samber/mo](https://github.com/samber/mo): Monads based on Go 1.18+ Generics (Option, Result, Either...)

**Why this name?**

I wanted a **short name**, similar to "Lodash" and no Go package currently uses this name.

![lo](img/logo-full.png)

## 🚀 Install

```sh
go get github.com/samber/lo@v1
```

This library is v1 and follows SemVer strictly.

No breaking changes will be made to exported APIs before v2.0.0.

<<<<<<< HEAD
This library has no dependencies except the Go std lib.
=======
This library has no dependencies outside the Go standard library.
>>>>>>> 0ae23076

## 💡 Usage

You can import `lo` using:

```go
import (
    "github.com/samber/lo"
    lop "github.com/samber/lo/parallel"
)
```

Then use one of the helpers below:

```go
names := lo.Uniq[string]([]string{"Samuel", "John", "Samuel"})
// []string{"Samuel", "John"}
```

Most of the time, the compiler will be able to infer the type so that you can call: `lo.Uniq([]string{...})`.

### Tips for lazy developers

I cannot recommend it, but in case you are too lazy for repeating `lo.` everywhere, you can import the entire library into the namespace.

```go
import (
    . "github.com/samber/lo"
)
```

I take no responsibility on this junk. 😁 💩

## 🤠 Spec

GoDoc: [https://godoc.org/github.com/samber/lo](https://godoc.org/github.com/samber/lo)

Supported helpers for slices:

- [Filter](#filter)
- [Map](#map)
- [FilterMap](#filtermap)
- [FlatMap](#flatmap)
- [Reduce](#reduce)
- [ReduceRight](#reduceright)
- [ForEach](#foreach)
- [Times](#times)
- [Uniq](#uniq)
- [UniqBy](#uniqby)
- [GroupBy](#groupby)
- [Chunk](#chunk)
- [PartitionBy](#partitionby)
- [Flatten](#flatten)
- [Interleave](#interleave)
- [Shuffle](#shuffle)
- [Reverse](#reverse)
- [Fill](#fill)
- [Repeat](#repeat)
- [RepeatBy](#repeatby)
- [KeyBy](#keyby)
- [Associate / SliceToMap](#associate-alias-slicetomap)
- [Drop](#drop)
- [DropRight](#dropright)
- [DropWhile](#dropwhile)
- [DropRightWhile](#droprightwhile)
- [Reject](#reject)
- [Count](#count)
- [CountBy](#countby)
- [CountValues](#countvalues)
- [CountValuesBy](#countvaluesby)
- [Subset](#subset)
- [Slice](#slice)
- [Replace](#replace)
- [ReplaceAll](#replaceall)
- [Compact](#compact)
- [IsSorted](#issorted)
- [IsSortedByKey](#issortedbykey)

Supported helpers for maps:

- [Keys](#keys)
- [Values](#values)
- [PickBy](#pickby)
- [PickByKeys](#pickbykeys)
- [PickByValues](#pickbyvalues)
- [OmitBy](#omitby)
- [OmitByKeys](#omitbykeys)
- [OmitByValues](#omitbyvalues)
- [Entries / ToPairs](#entries-alias-topairs)
- [FromEntries / FromPairs](#fromentries-alias-frompairs)
- [Invert](#invert)
- [Assign (merge of maps)](#assign)
- [MapKeys](#mapkeys)
- [MapValues](#mapvalues)
- [MapEntries](#mapentries)
- [MapToSlice](#maptoslice)

Supported math helpers:

- [Range / RangeFrom / RangeWithSteps](#range--rangefrom--rangewithsteps)
- [Clamp](#clamp)
- [Sum](#sum)
- [SumBy](#sumby)

Supported helpers for strings:

- [RandomString](#randomstring)
- [Substring](#substring)
- [ChunkString](#chunkstring)
- [RuneLength](#runelength)

Supported helpers for tuples:

- [T2 -> T9](#t2---t9)
- [Unpack2 -> Unpack9](#unpack2---unpack9)
- [Zip2 -> Zip9](#zip2---zip9)
- [Unzip2 -> Unzip9](#unzip2---unzip9)

Supported helpers for channels:

- [ChannelDispatcher](#channeldispatcher)
- [SliceToChannel](#slicetochannel)
- [Generator](#generator)
- [Buffer](#buffer)
- [BufferWithTimeout](#bufferwithtimeout)
- [FanIn](#fanin)
- [FanOut](#fanout)

Supported intersection helpers:

- [Contains](#contains)
- [ContainsBy](#containsby)
- [Every](#every)
- [EveryBy](#everyby)
- [Some](#some)
- [SomeBy](#someby)
- [None](#none)
- [NoneBy](#noneby)
- [Intersect](#intersect)
- [Difference](#difference)
- [Union](#union)
- [Without](#without)
- [WithoutEmpty](#withoutempty)

Supported search helpers:

- [IndexOf](#indexof)
- [LastIndexOf](#lastindexof)
- [Find](#find)
- [FindIndexOf](#findindexof)
- [FindLastIndexOf](#findlastindexof)
- [FindOrElse](#findorelse)
- [FindKey](#findkey)
- [FindKeyBy](#findkeyby)
- [FindUniques](#finduniques)
- [FindUniquesBy](#finduniquesby)
- [FindDuplicates](#findduplicates)
- [FindDuplicatesBy](#findduplicatesby)
- [Min](#min)
- [MinBy](#minby)
- [Max](#max)
- [MaxBy](#maxby)
- [Last](#last)
- [Nth](#nth)
- [Sample](#sample)
- [Samples](#samples)

Conditional helpers:

- [Ternary](#ternary)
- [TernaryF](#ternaryf)
- [If / ElseIf / Else](#if--elseif--else)
- [Switch / Case / Default](#switch--case--default)

Type manipulation helpers:

- [ToPtr](#toptr)
- [FromPtr](#fromptr)
- [FromPtrOr](#fromptror)
- [ToSlicePtr](#tosliceptr)
- [ToAnySlice](#toanyslice)
- [FromAnySlice](#fromanyslice)
- [Empty](#empty)
- [IsEmpty](#isempty)
- [IsNotEmpty](#isnotempty)
- [Coalesce](#coalesce)

Function helpers:

- [Partial](#partial)
- [Partial2 -> Partial5](#partial2---partial5)

Concurrency helpers:

- [Attempt](#attempt)
- [AttemptWhile](#attemptwhile)
- [AttemptWithDelay](#attemptwithdelay)
- [AttemptWhileWithDelay](#attemptwhilewithdelay)
- [Debounce](#debounce)
- [Synchronize](#synchronize)
- [Async](#async)
- [Transaction](#transaction)

Error handling:

- [Validate](#validate)
- [Must](#must)
- [Try](#try)
- [Try1 -> Try6](#try0-6)
- [TryOr](#tryor)
- [TryOr1 -> TryOr6](#tryor0-6)
- [TryCatch](#trycatch)
- [TryWithErrorValue](#trywitherrorvalue)
- [TryCatchWithErrorValue](#trycatchwitherrorvalue)
- [ErrorsAs](#errorsas)

Constraints:

- Clonable

### Filter

Iterates over a collection and returns an array of all the elements the predicate function returns `true` for.

```go
even := lo.Filter[int]([]int{1, 2, 3, 4}, func(x int, index int) bool {
    return x%2 == 0
})
// []int{2, 4}
```

[[play](https://go.dev/play/p/Apjg3WeSi7K)]

### Map

Manipulates a slice of one type and transforms it into a slice of another type:

```go
import "github.com/samber/lo"

lo.Map[int64, string]([]int64{1, 2, 3, 4}, func(x int64, index int) string {
    return strconv.FormatInt(x, 10)
})
// []string{"1", "2", "3", "4"}
```

[[play](https://go.dev/play/p/OkPcYAhBo0D)]

Parallel processing: like `lo.Map()`, but the mapper function is called in a goroutine. Results are returned in the same order.

```go
import lop "github.com/samber/lo/parallel"

lop.Map[int64, string]([]int64{1, 2, 3, 4}, func(x int64, _ int) string {
    return strconv.FormatInt(x, 10)
})
// []string{"1", "2", "3", "4"}
```

### FilterMap

Returns a slice which obtained after both filtering and mapping using the given callback function.

The callback function should return two values: the result of the mapping operation and whether the result element should be included or not.

```go
matching := lo.FilterMap[string, string]([]string{"cpu", "gpu", "mouse", "keyboard"}, func(x string, _ int) (string, bool) {
    if strings.HasSuffix(x, "pu") {
        return "xpu", true
    }
    return "", false
})
// []string{"xpu", "xpu"}
```

[[play](https://go.dev/play/p/-AuYXfy7opz)]

### FlatMap

Manipulates a slice and transforms and flattens it to a slice of another type.

```go
lo.FlatMap[int, string]([]int{0, 1, 2}, func(x int, _ int) []string {
	return []string{
		strconv.FormatInt(x, 10),
		strconv.FormatInt(x, 10),
	}
})
// []string{"0", "0", "1", "1", "2", "2"}
```

[[play](https://go.dev/play/p/YSoYmQTA8-U)]

### Reduce

Reduces a collection to a single value. The value is calculated by accumulating the result of running each element in the collection through an accumulator function. Each successive invocation is supplied with the return value returned by the previous call.

```go
sum := lo.Reduce[int, int]([]int{1, 2, 3, 4}, func(agg int, item int, _ int) int {
    return agg + item
}, 0)
// 10
```

[[play](https://go.dev/play/p/R4UHXZNaaUG)]

### ReduceRight

Like `lo.Reduce` except that it iterates over elements of collection from right to left.

```go
result := lo.ReduceRight[[]int, []int]([][]int{{0, 1}, {2, 3}, {4, 5}}, func(agg []int, item []int, _ int) []int {
	  return append(agg, item...)
}, []int{})
// []int{4, 5, 2, 3, 0, 1}
```

[[play](https://go.dev/play/p/Fq3W70l7wXF)]

### ForEach

Iterates over elements of a collection and invokes the function over each element.

```go
import "github.com/samber/lo"

lo.ForEach[string]([]string{"hello", "world"}, func(x string, _ int) {
    println(x)
})
// prints "hello\nworld\n"
```

[[play](https://go.dev/play/p/oofyiUPRf8t)]

Parallel processing: like `lo.ForEach()`, but the callback is called as a goroutine.

```go
import lop "github.com/samber/lo/parallel"

lop.ForEach[string]([]string{"hello", "world"}, func(x string, _ int) {
    println(x)
})
// prints "hello\nworld\n" or "world\nhello\n"
```

### Times

Times invokes the iteratee n times, returning an array of the results of each invocation. The iteratee is invoked with index as argument.

```go
import "github.com/samber/lo"

lo.Times[string](3, func(i int) string {
    return strconv.FormatInt(int64(i), 10)
})
// []string{"0", "1", "2"}
```

[[play](https://go.dev/play/p/vgQj3Glr6lT)]

Parallel processing: like `lo.Times()`, but callback is called in goroutine.

```go
import lop "github.com/samber/lo/parallel"

lop.Times[string](3, func(i int) string {
    return strconv.FormatInt(int64(i), 10)
})
// []string{"0", "1", "2"}
```

### Uniq

Returns a duplicate-free version of an array, in which only the first occurrence of each element is kept. The order of result values is determined by the order they occur in the array.

```go
uniqValues := lo.Uniq[int]([]int{1, 2, 2, 1})
// []int{1, 2}
```

[[play](https://go.dev/play/p/DTzbeXZ6iEN)]

### UniqBy

Returns a duplicate-free version of an array, in which only the first occurrence of each element is kept. The order of result values is determined by the order they occur in the array. It accepts `iteratee` which is invoked for each element in array to generate the criterion by which uniqueness is computed.

```go
uniqValues := lo.UniqBy[int, int]([]int{0, 1, 2, 3, 4, 5}, func(i int) int {
    return i%3
})
// []int{0, 1, 2}
```

[[play](https://go.dev/play/p/g42Z3QSb53u)]

### GroupBy

Returns an object composed of keys generated from the results of running each element of collection through iteratee.

```go
import lo "github.com/samber/lo"

groups := lo.GroupBy[int, int]([]int{0, 1, 2, 3, 4, 5}, func(i int) int {
    return i%3
})
// map[int][]int{0: []int{0, 3}, 1: []int{1, 4}, 2: []int{2, 5}}
```

[[play](https://go.dev/play/p/XnQBd_v6brd)]

Parallel processing: like `lo.GroupBy()`, but callback is called in goroutine.

```go
import lop "github.com/samber/lo/parallel"

lop.GroupBy[int, int]([]int{0, 1, 2, 3, 4, 5}, func(i int) int {
    return i%3
})
// map[int][]int{0: []int{0, 3}, 1: []int{1, 4}, 2: []int{2, 5}}
```

### Chunk

Returns an array of elements split into groups the length of size. If array can't be split evenly, the final chunk will be the remaining elements.

```go
lo.Chunk[int]([]int{0, 1, 2, 3, 4, 5}, 2)
// [][]int{{0, 1}, {2, 3}, {4, 5}}

lo.Chunk[int]([]int{0, 1, 2, 3, 4, 5, 6}, 2)
// [][]int{{0, 1}, {2, 3}, {4, 5}, {6}}

lo.Chunk[int]([]int{}, 2)
// [][]int{}

lo.Chunk[int]([]int{0}, 2)
// [][]int{{0}}
```

[[play](https://go.dev/play/p/EeKl0AuTehH)]

### PartitionBy

Returns an array of elements split into groups. The order of grouped values is determined by the order they occur in collection. The grouping is generated from the results of running each element of collection through iteratee.

```go
import lo "github.com/samber/lo"

partitions := lo.PartitionBy[int, string]([]int{-2, -1, 0, 1, 2, 3, 4, 5}, func(x int) string {
    if x < 0 {
        return "negative"
    } else if x%2 == 0 {
        return "even"
    }
    return "odd"
})
// [][]int{{-2, -1}, {0, 2, 4}, {1, 3, 5}}
```

[[play](https://go.dev/play/p/NfQ_nGjkgXW)]

Parallel processing: like `lo.PartitionBy()`, but callback is called in goroutine. Results are returned in the same order.

```go
import lop "github.com/samber/lo/parallel"

partitions := lop.PartitionBy[int, string]([]int{-2, -1, 0, 1, 2, 3, 4, 5}, func(x int) string {
    if x < 0 {
        return "negative"
    } else if x%2 == 0 {
        return "even"
    }
    return "odd"
})
// [][]int{{-2, -1}, {0, 2, 4}, {1, 3, 5}}
```

### Flatten

Returns an array a single level deep.

```go
flat := lo.Flatten[int]([][]int{{0, 1}, {2, 3, 4, 5}})
// []int{0, 1, 2, 3, 4, 5}
```

[[play](https://go.dev/play/p/rbp9ORaMpjw)]

### Interleave

Round-robin alternating input slices and sequentially appending value at index into result.

```go
interleaved := lo.Interleave[int]([]int{1, 4, 7}, []int{2, 5, 8}, []int{3, 6, 9})
// []int{1, 2, 3, 4, 5, 6, 7, 8, 9}

interleaved := lo.Interleave[int]([]int{1}, []int{2, 5, 8}, []int{3, 6}, []int{4, 7, 9, 10})
// []int{1, 2, 3, 4, 5, 6, 7, 8, 9, 10}
```

[[play](https://go.dev/play/p/DDhlwrShbwe)]

### Shuffle

Returns an array of shuffled values. Uses the Fisher-Yates shuffle algorithm.

```go
randomOrder := lo.Shuffle[int]([]int{0, 1, 2, 3, 4, 5})
// []int{1, 4, 0, 3, 5, 2}
```

[[play](https://go.dev/play/p/Qp73bnTDnc7)]

### Reverse

Reverses array so that the first element becomes the last, the second element becomes the second to last, and so on.

⚠️ This helper is **mutable**. This behavior might change in `v2.0.0`. See [#160](https://github.com/samber/lo/issues/160).

```go
reverseOrder := lo.Reverse[int]([]int{0, 1, 2, 3, 4, 5})
// []int{5, 4, 3, 2, 1, 0}
```

[[play](https://go.dev/play/p/fhUMLvZ7vS6)]

### Fill

Fills elements of array with `initial` value.

```go
type foo struct {
	bar string
}

func (f foo) Clone() foo {
	return foo{f.bar}
}

initializedSlice := lo.Fill[foo]([]foo{foo{"a"}, foo{"a"}}, foo{"b"})
// []foo{foo{"b"}, foo{"b"}}
```

[[play](https://go.dev/play/p/VwR34GzqEub)]

### Repeat

Builds a slice with N copies of initial value.

```go
type foo struct {
	bar string
}

func (f foo) Clone() foo {
	return foo{f.bar}
}

slice := lo.Repeat[foo](2, foo{"a"})
// []foo{foo{"a"}, foo{"a"}}
```

[[play](https://go.dev/play/p/g3uHXbmc3b6)]

### RepeatBy

Builds a slice with values returned by N calls of callback.

```go
slice := lo.RepeatBy[string](0, func (i int) string {
    return strconv.FormatInt(int64(math.Pow(float64(i), 2)), 10)
})
// []string{}

slice := lo.RepeatBy[string](5, func(i int) string {
    return strconv.FormatInt(int64(math.Pow(float64(i), 2)), 10)
})
// []string{"0", "1", "4", "9", "16"}
```

[[play](https://go.dev/play/p/ozZLCtX_hNU)]

### KeyBy

Transforms a slice or an array of structs to a map based on a pivot callback.

```go
m := lo.KeyBy[int, string]([]string{"a", "aa", "aaa"}, func(str string) int {
    return len(str)
})
// map[int]string{1: "a", 2: "aa", 3: "aaa"}

type Character struct {
	dir  string
	code int
}
characters := []Character{
    {dir: "left", code: 97},
    {dir: "right", code: 100},
}
result := lo.KeyBy[string, Character](characters, func(char Character) string {
    return string(rune(char.code))
})
//map[a:{dir:left code:97} d:{dir:right code:100}]
```

[[play](https://go.dev/play/p/mdaClUAT-zZ)]

### Associate (alias: SliceToMap)

Returns a map containing key-value pairs provided by transform function applied to elements of the given slice.
If any of two pairs would have the same key the last one gets added to the map.

The order of keys in returned map is not specified and is not guaranteed to be the same from the original array.

```go
in := []*foo{{baz: "apple", bar: 1}, {baz: "banana", bar: 2}}

aMap := lo.Associate[*foo, string, int](in, func (f *foo) (string, int) {
	return f.baz, f.bar
})
// map[string][int]{ "apple":1, "banana":2 }
```

[[play](https://go.dev/play/p/WHa2CfMO3Lr)]

### Drop

Drops n elements from the beginning of a slice or array.

```go
l := lo.Drop[int]([]int{0, 1, 2, 3, 4, 5}, 2)
// []int{2, 3, 4, 5}
```

[[play](https://go.dev/play/p/JswS7vXRJP2)]

### DropRight

Drops n elements from the end of a slice or array.

```go
l := lo.DropRight[int]([]int{0, 1, 2, 3, 4, 5}, 2)
// []int{0, 1, 2, 3}
```

[[play](https://go.dev/play/p/GG0nXkSJJa3)]

### DropWhile

Drop elements from the beginning of a slice or array while the predicate returns true.

```go
l := lo.DropWhile[string]([]string{"a", "aa", "aaa", "aa", "aa"}, func(val string) bool {
	return len(val) <= 2
})
// []string{"aaa", "aa", "aa"}
```

[[play](https://go.dev/play/p/7gBPYw2IK16)]

### DropRightWhile

Drop elements from the end of a slice or array while the predicate returns true.

```go
l := lo.DropRightWhile[string]([]string{"a", "aa", "aaa", "aa", "aa"}, func(val string) bool {
	return len(val) <= 2
})
// []string{"a", "aa", "aaa"}
```

[[play](https://go.dev/play/p/3-n71oEC0Hz)]

### Reject

The opposite of Filter, this method returns the elements of collection that predicate does not return truthy for.

```go
odd := lo.Reject[int]([]int{1, 2, 3, 4}, func(x int, _ int) bool {
    return x%2 == 0
})
// []int{1, 3}
```

[[play](https://go.dev/play/p/YkLMODy1WEL)]

### Count

Counts the number of elements in the collection that compare equal to value.

```go
count := lo.Count[int]([]int{1, 5, 1}, 1)
// 2
```

[[play](https://go.dev/play/p/Y3FlK54yveC)]

### CountBy

Counts the number of elements in the collection for which predicate is true.

```go
count := lo.CountBy[int]([]int{1, 5, 1}, func(i int) bool {
    return i < 4
})
// 2
```

[[play](https://go.dev/play/p/ByQbNYQQi4X)]

### CountValues

Counts the number of each element in the collection.

```go
lo.CountValues([]int{})
// map[int]int{}

lo.CountValues([]int{1, 2})
// map[int]int{1: 1, 2: 1}

lo.CountValues([]int{1, 2, 2})
// map[int]int{1: 1, 2: 2}

lo.CountValues([]string{"foo", "bar", ""})
// map[string]int{"": 1, "foo": 1, "bar": 1}

lo.CountValues([]string{"foo", "bar", "bar"})
// map[string]int{"foo": 1, "bar": 2}
```

[[play](https://go.dev/play/p/-p-PyLT4dfy)]

### CountValuesBy

Counts the number of each element in the collection. It ss equivalent to chaining lo.Map and lo.CountValues.

```go
isEven := func(v int) bool {
    return v%2==0
}

lo.CountValuesBy([]int{}, isEven)
// map[bool]int{}

lo.CountValuesBy([]int{1, 2}, isEven)
// map[bool]int{false: 1, true: 1}

lo.CountValuesBy([]int{1, 2, 2}, isEven)
// map[bool]int{false: 1, true: 2}

length := func(v string) int {
    return len(v)
}

lo.CountValuesBy([]string{"foo", "bar", ""}, length)
// map[int]int{0: 1, 3: 2}

lo.CountValuesBy([]string{"foo", "bar", "bar"}, length)
// map[int]int{3: 3}
```

[[play](https://go.dev/play/p/2U0dG1SnOmS)]

### Subset

Returns a copy of a slice from `offset` up to `length` elements. Like `slice[start:start+length]`, but does not panic on overflow.

```go
in := []int{0, 1, 2, 3, 4}

sub := lo.Subset(in, 2, 3)
// []int{2, 3, 4}

sub := lo.Subset(in, -4, 3)
// []int{1, 2, 3}

sub := lo.Subset(in, -2, math.MaxUint)
// []int{3, 4}
```

[[play](https://go.dev/play/p/tOQu1GhFcog)]

### Slice

Returns a copy of a slice from `start` up to, but not including `end`. Like `slice[start:end]`, but does not panic on overflow.

```go
in := []int{0, 1, 2, 3, 4}

slice := lo.Slice(in, 0, 5)
// []int{0, 1, 2, 3, 4}

slice := lo.Slice(in, 2, 3)
// []int{2}

slice := lo.Slice(in, 2, 6)
// []int{2, 3, 4}

slice := lo.Slice(in, 4, 3)
// []int{}
```

[[play](https://go.dev/play/p/8XWYhfMMA1h)]

### Replace

Returns a copy of the slice with the first n non-overlapping instances of old replaced by new.

```go
in := []int{0, 1, 0, 1, 2, 3, 0}

slice := lo.Replace(in, 0, 42, 1)
// []int{42, 1, 0, 1, 2, 3, 0}

slice := lo.Replace(in, -1, 42, 1)
// []int{0, 1, 0, 1, 2, 3, 0}

slice := lo.Replace(in, 0, 42, 2)
// []int{42, 1, 42, 1, 2, 3, 0}

slice := lo.Replace(in, 0, 42, -1)
// []int{42, 1, 42, 1, 2, 3, 42}
```

[[play](https://go.dev/play/p/XfPzmf9gql6)]

### ReplaceAll

Returns a copy of the slice with all non-overlapping instances of old replaced by new.

```go
in := []int{0, 1, 0, 1, 2, 3, 0}

slice := lo.ReplaceAll(in, 0, 42)
// []int{42, 1, 42, 1, 2, 3, 42}

slice := lo.ReplaceAll(in, -1, 42)
// []int{0, 1, 0, 1, 2, 3, 0}
```

[[play](https://go.dev/play/p/a9xZFUHfYcV)]

### Compact

Returns a slice of all non-zero elements.

```go
in := []string{"", "foo", "", "bar", ""}

slice := lo.Compact[string](in)
// []string{"foo", "bar"}
```

[[play](https://go.dev/play/p/tXiy-iK6PAc)]

### IsSorted

Checks if a slice is sorted.

```go
slice := lo.IsSorted([]int{0, 1, 2, 3, 4, 5, 6, 7, 8, 9})
// true
```

[[play](https://go.dev/play/p/mc3qR-t4mcx)]

### IsSortedByKey

Checks if a slice is sorted by iteratee.

```go
slice := lo.IsSortedByKey([]string{"a", "bb", "ccc"}, func(s string) int {
    return len(s)
})
// true
```

[[play](https://go.dev/play/p/wiG6XyBBu49)]

### Keys

Creates an array of the map keys.

```go
keys := lo.Keys[string, int](map[string]int{"foo": 1, "bar": 2})
// []string{"foo", "bar"}
```

[[play](https://go.dev/play/p/Uu11fHASqrU)]

### Values

Creates an array of the map values.

```go
values := lo.Values[string, int](map[string]int{"foo": 1, "bar": 2})
// []int{1, 2}
```

[[play](https://go.dev/play/p/nnRTQkzQfF6)]

### PickBy

Returns same map type filtered by given predicate.

```go
m := lo.PickBy[string, int](map[string]int{"foo": 1, "bar": 2, "baz": 3}, func(key string, value int) bool {
    return value%2 == 1
})
// map[string]int{"foo": 1, "baz": 3}
```

[[play](https://go.dev/play/p/kdg8GR_QMmf)]

### PickByKeys

Returns same map type filtered by given keys.

```go
m := lo.PickByKeys[string, int](map[string]int{"foo": 1, "bar": 2, "baz": 3}, []string{"foo", "baz"})
// map[string]int{"foo": 1, "baz": 3}
```

[[play](https://go.dev/play/p/R1imbuci9qU)]

### PickByValues

Returns same map type filtered by given values.

```go
m := lo.PickByValues[string, int](map[string]int{"foo": 1, "bar": 2, "baz": 3}, []int{1, 3})
// map[string]int{"foo": 1, "baz": 3}
```

[[play](https://go.dev/play/p/1zdzSvbfsJc)]

### OmitBy

Returns same map type filtered by given predicate.

```go
m := lo.OmitBy[string, int](map[string]int{"foo": 1, "bar": 2, "baz": 3}, func(key string, value int) bool {
    return value%2 == 1
})
// map[string]int{"bar": 2}
```

[[play](https://go.dev/play/p/EtBsR43bdsd)]

### OmitByKeys

Returns same map type filtered by given keys.

```go
m := lo.OmitByKeys[string, int](map[string]int{"foo": 1, "bar": 2, "baz": 3}, []string{"foo", "baz"})
// map[string]int{"bar": 2}
```

[[play](https://go.dev/play/p/t1QjCrs-ysk)]

### OmitByValues

Returns same map type filtered by given values.

```go
m := lo.OmitByValues[string, int](map[string]int{"foo": 1, "bar": 2, "baz": 3}, []int{1, 3})
// map[string]int{"bar": 2}
```

[[play](https://go.dev/play/p/9UYZi-hrs8j)]

### Entries (alias: ToPairs)

Transforms a map into array of key/value pairs.

```go
entries := lo.Entries[string, int](map[string]int{"foo": 1, "bar": 2})
// []lo.Entry[string, int]{
//     {
//         Key: "foo",
//         Value: 1,
//     },
//     {
//         Key: "bar",
//         Value: 2,
//     },
// }
```

[[play](https://go.dev/play/p/3Dhgx46gawJ)]

### FromEntries (alias: FromPairs)

Transforms an array of key/value pairs into a map.

```go
m := lo.FromEntries[string, int]([]lo.Entry[string, int]{
    {
        Key: "foo",
        Value: 1,
    },
    {
        Key: "bar",
        Value: 2,
    },
})
// map[string]int{"foo": 1, "bar": 2}
```

[[play](https://go.dev/play/p/oIr5KHFGCEN)]

### Invert

Creates a map composed of the inverted keys and values. If map contains duplicate values, subsequent values overwrite property assignments of previous values.

```go
m1 := lo.Invert[string, int](map[string]int{"a": 1, "b": 2})
// map[int]string{1: "a", 2: "b"}

m2 := lo.Invert[string, int](map[string]int{"a": 1, "b": 2, "c": 1})
// map[int]string{1: "c", 2: "b"}
```

[[play](https://go.dev/play/p/rFQ4rak6iA1)]

### Assign

Merges multiple maps from left to right.

```go
mergedMaps := lo.Assign[string, int](
    map[string]int{"a": 1, "b": 2},
    map[string]int{"b": 3, "c": 4},
)
// map[string]int{"a": 1, "b": 3, "c": 4}
```

[[play](https://go.dev/play/p/VhwfJOyxf5o)]

### MapKeys

Manipulates a map keys and transforms it to a map of another type.

```go
m2 := lo.MapKeys[int, int, string](map[int]int{1: 1, 2: 2, 3: 3, 4: 4}, func(_ int, v int) string {
    return strconv.FormatInt(int64(v), 10)
})
// map[string]int{"1": 1, "2": 2, "3": 3, "4": 4}
```

[[play](https://go.dev/play/p/9_4WPIqOetJ)]

### MapValues

Manipulates a map values and transforms it to a map of another type.

```go
m1 := map[int]int64{1: 1, 2: 2, 3: 3}

m2 := lo.MapValues[int, int64, string](m1, func(x int64, _ int) string {
	return strconv.FormatInt(x, 10)
})
// map[int]string{1: "1", 2: "2", 3: "3"}
```

[[play](https://go.dev/play/p/T_8xAfvcf0W)]

### MapEntries

Manipulates a map entries and transforms it to a map of another type.

```go
in := map[string]int{"foo": 1, "bar": 2}

out := lo.MapEntries(in, func(k string, v int) (int, string) {
    return v,k
})
// map[int]string{1: "foo", 2: "bar"}
```

[[play](https://go.dev/play/p/VuvNQzxKimT)]

### MapToSlice

Transforms a map into a slice based on specific iteratee.

```go
m := map[int]int64{1: 4, 2: 5, 3: 6}

s := lo.MapToSlice(m, func(k int, v int64) string {
    return fmt.Sprintf("%d_%d", k, v)
})
// []string{"1_4", "2_5", "3_6"}
```

[[play](https://go.dev/play/p/ZuiCZpDt6LD)]

### Range / RangeFrom / RangeWithSteps

Creates an array of numbers (positive and/or negative) progressing from start up to, but not including end.

```go
result := lo.Range(4)
// [0, 1, 2, 3]

result := lo.Range(-4)
// [0, -1, -2, -3]

result := lo.RangeFrom(1, 5)
// [1, 2, 3, 4, 5]

result := lo.RangeFrom[float64](1.0, 5)
// [1.0, 2.0, 3.0, 4.0, 5.0]

result := lo.RangeWithSteps(0, 20, 5)
// [0, 5, 10, 15]

result := lo.RangeWithSteps[float32](-1.0, -4.0, -1.0)
// [-1.0, -2.0, -3.0]

result := lo.RangeWithSteps(1, 4, -1)
// []

result := lo.Range(0)
// []
```

[[play](https://go.dev/play/p/0r6VimXAi9H)]

### Clamp

Clamps number within the inclusive lower and upper bounds.

```go
r1 := lo.Clamp(0, -10, 10)
// 0

r2 := lo.Clamp(-42, -10, 10)
// -10

r3 := lo.Clamp(42, -10, 10)
// 10
```

[[play](https://go.dev/play/p/RU4lJNC2hlI)]

### Sum

Sums the values in a collection.

If collection is empty 0 is returned.

```go
list := []int{1, 2, 3, 4, 5}
sum := lo.Sum(list)
// 15
```

[[play](https://go.dev/play/p/upfeJVqs4Bt)]

### SumBy

Summarizes the values in a collection using the given return value from the iteration function.

If collection is empty 0 is returned.

```go
strings := []string{"foo", "bar"}
sum := lo.SumBy(strings, func(item string) int {
    return len(item)
})
// 6
```

[[play](https://go.dev/play/p/Dz_a_7jN_ca)]

### RandomString

Returns a random string of the specified length and made of the specified charset.

```go
str := lo.RandomString(5, lo.LettersCharset)
// example: "eIGbt"
```

[[play](https://go.dev/play/p/rRseOQVVum4)]

### Substring

Return part of a string.

```go
sub := lo.Substring("hello", 2, 3)
// "llo"

sub := lo.Substring("hello", -4, 3)
// "ell"

sub := lo.Substring("hello", -2, math.MaxUint)
// "lo"
```

[[play](https://go.dev/play/p/TQlxQi82Lu1)]

### ChunkString

Returns an array of strings split into groups the length of size. If array can't be split evenly, the final chunk will be the remaining elements.

```go
lo.ChunkString("123456", 2)
// []string{"12", "34", "56"}

lo.ChunkString("1234567", 2)
// []string{"12", "34", "56", "7"}

lo.ChunkString("", 2)
// []string{""}

lo.ChunkString("1", 2)
// []string{"1"}
```

[[play](https://go.dev/play/p/__FLTuJVz54)]

### RuneLength

An alias to utf8.RuneCountInString which returns the number of runes in string.

```go
sub := lo.RuneLength("hellô")
// 5

sub := len("hellô")
// 6
```

[[play](https://go.dev/play/p/tuhgW_lWY8l)]

### T2 -> T9

Creates a tuple from a list of values.

```go
tuple1 := lo.T2("x", 1)
// Tuple2[string, int]{A: "x", B: 1}

func example() (string, int) { return "y", 2 }
tuple2 := lo.T2(example())
// Tuple2[string, int]{A: "y", B: 2}
```

[[play](https://go.dev/play/p/IllL3ZO4BQm)]

### Unpack2 -> Unpack9

Returns values contained in tuple.

```go
r1, r2 := lo.Unpack2[string, int](lo.Tuple2[string, int]{"a", 1})
// "a", 1
```

Unpack is also available as a method of TupleX.

```go
tuple2 := lo.T2("a", 1)
a, b := tuple2.Unpack()
// "a" 1
```

[[play](https://go.dev/play/p/xVP_k0kJ96W)]

### Zip2 -> Zip9

Zip creates a slice of grouped elements, the first of which contains the first elements of the given arrays, the second of which contains the second elements of the given arrays, and so on.

When collections have different size, the Tuple attributes are filled with zero value.

```go
tuples := lo.Zip2[string, int]([]string{"a", "b"}, []int{1, 2})
// []Tuple2[string, int]{{A: "a", B: 1}, {A: "b", B: 2}}
```

[[play](https://go.dev/play/p/jujaA6GaJTp)]

### Unzip2 -> Unzip9

Unzip accepts an array of grouped elements and creates an array regrouping the elements to their pre-zip configuration.

```go
a, b := lo.Unzip2[string, int]([]Tuple2[string, int]{{A: "a", B: 1}, {A: "b", B: 2}})
// []string{"a", "b"}
// []int{1, 2}
```

[[play](https://go.dev/play/p/ciHugugvaAW)]

### ChannelDispatcher

Distributes messages from input channels into N child channels. Close events are propagated to children.

Underlying channels can have a fixed buffer capacity or be unbuffered when cap is 0.

```go
ch := make(chan int, 42)
for i := 0; i <= 10; i++ {
    ch <- i
}

children := lo.ChannelDispatcher(ch, 5, 10, DispatchingStrategyRoundRobin[int])
// []<-chan int{...}

consumer := func(c <-chan int) {
    for {
        msg, ok := <-c
        if !ok {
            println("closed")
            break
        }

        println(msg)
    }
}

for i := range children {
    go consumer(children[i])
}
```

Many distributions strategies are available:

- [lo.DispatchingStrategyRoundRobin](./channel.go): Distributes messages in a rotating sequential manner.
- [lo.DispatchingStrategyRandom](./channel.go): Distributes messages in a random manner.
- [lo.DispatchingStrategyWeightedRandom](./channel.go): Distributes messages in a weighted manner.
- [lo.DispatchingStrategyFirst](./channel.go): Distributes messages in the first non-full channel.
- [lo.DispatchingStrategyLeast](./channel.go): Distributes messages in the emptiest channel.
- [lo.DispatchingStrategyMost](./channel.go): Distributes to the fullest channel.

Some strategies bring fallback, in order to favor non-blocking behaviors. See implementations.

For custom strategies, just implement the `lo.DispatchingStrategy` prototype:

```go
type DispatchingStrategy[T any] func(message T, messageIndex uint64, channels []<-chan T) int
```

Eg:

```go
type Message struct {
    TenantID uuid.UUID
}

func hash(id uuid.UUID) int {
	h := fnv.New32a()
	h.Write([]byte(id.String()))
	return int(h.Sum32())
}

// Routes messages per TenantID.
customStrategy := func(message string, messageIndex uint64, channels []<-chan string) int {
    destination := hash(message) % len(channels)

    // check if channel is full
    if len(channels[destination]) < cap(channels[destination]) {
        return destination
    }

    // fallback when child channel is full
    return utils.DispatchingStrategyRoundRobin(message, uint64(destination), channels)
}

children := lo.ChannelDispatcher(ch, 5, 10, customStrategy)
...
```

### SliceToChannel

Returns a read-only channels of collection elements. Channel is closed after last element. Channel capacity can be customized.

```go
list := []int{1, 2, 3, 4, 5}

for v := range lo.SliceToChannel(2, list) {
    println(v)
}
// prints 1, then 2, then 3, then 4, then 5
```

### ChannelToSlice

Returns a slice built from channels items. Blocks until channel closes.

```go
list := []int{1, 2, 3, 4, 5}
ch := lo.SliceToChannel(2, list)

items := ChannelToSlice(ch)
// []int{1, 2, 3, 4, 5}
```

### Generator

Implements the generator design pattern. Channel is closed after last element. Channel capacity can be customized.

```go
generator := func(yield func(int)) {
    yield(1)
    yield(2)
    yield(3)
}

for v := range lo.Generator(2, generator) {
    println(v)
}
// prints 1, then 2, then 3
```

### Buffer

Creates a slice of n elements from a channel. Returns the slice, the slice length, the read time and the channel status (opened/closed).

```go
ch := lo.SliceToChannel(2, []int{1, 2, 3, 4, 5})

items1, length1, duration1, ok1 := lo.Buffer(ch, 3)
// []int{1, 2, 3}, 3, 0s, true
items2, length2, duration2, ok2 := lo.Buffer(ch, 3)
// []int{4, 5}, 2, 0s, false
```

Example: RabbitMQ consumer 👇

```go
ch := readFromQueue()

for {
    // read 1k items
    items, length, _, ok := lo.Buffer(ch, 1000)

    // do batching stuff

    if !ok {
        break
    }
}
```

### BufferWithTimeout

Creates a slice of n elements from a channel, with timeout. Returns the slice, the slice length, the read time and the channel status (opened/closed).

```go
generator := func(yield func(int)) {
    for i := 0; i < 5; i++ {
        yield(i)
        time.Sleep(35*time.Millisecond)
    }
}

ch := lo.Generator(0, generator)

items1, length1, duration1, ok1 := lo.BufferWithTimeout(ch, 3, 100*time.Millisecond)
// []int{1, 2}, 2, 100ms, true
items2, length2, duration2, ok2 := lo.BufferWithTimeout(ch, 3, 100*time.Millisecond)
// []int{3, 4, 5}, 3, 75ms, true
items3, length3, duration2, ok3 := lo.BufferWithTimeout(ch, 3, 100*time.Millisecond)
// []int{}, 0, 10ms, false
```

Example: RabbitMQ consumer 👇

```go
ch := readFromQueue()

for {
    // read 1k items
    // wait up to 1 second
    items, length, _, ok := lo.BufferWithTimeout(ch, 1000, 1*time.Second)

    // do batching stuff

    if !ok {
        break
    }
}
```

Example: Multithreaded RabbitMQ consumer 👇

```go
ch := readFromQueue()

// 5 workers
// prefetch 1k messages per worker
children := lo.ChannelDispatcher(ch, 5, 1000, lo.DispatchingStrategyFirst[int])

consumer := func(c <-chan int) {
    for {
        // read 1k items
        // wait up to 1 second
        items, length, _, ok := lo.BufferWithTimeout(ch, 1000, 1*time.Second)

        // do batching stuff

        if !ok {
            break
        }
    }
}

for i := range children {
    go consumer(children[i])
}
```

### FanIn

Merge messages from multiple input channels into a single buffered channel. Output messages has no priority. When all upstream channels reach EOF, downstream channel closes.

```go
stream1 := make(chan int, 42)
stream2 := make(chan int, 42)
stream3 := make(chan int, 42)

all := lo.FanIn(100, stream1, stream2, stream3)
// <-chan int
```

### FanOut

Broadcasts all the upstream messages to multiple downstream channels. When upstream channel reach EOF, downstream channels close. If any downstream channels is full, broadcasting is paused.

```go
stream := make(chan int, 42)

all := lo.FanOut(5, 100, stream)
// [5]<-chan int
```

### Contains

Returns true if an element is present in a collection.

```go
present := lo.Contains[int]([]int{0, 1, 2, 3, 4, 5}, 5)
// true
```

### ContainsBy

Returns true if the predicate function returns `true`.

```go
present := lo.ContainsBy[int]([]int{0, 1, 2, 3, 4, 5}, func(x int) bool {
    return x == 3
})
// true
```

### Every

Returns true if all elements of a subset are contained into a collection or if the subset is empty.

```go
ok := lo.Every[int]([]int{0, 1, 2, 3, 4, 5}, []int{0, 2})
// true

ok := lo.Every[int]([]int{0, 1, 2, 3, 4, 5}, []int{0, 6})
// false
```

### EveryBy

Returns true if the predicate returns true for all of the elements in the collection or if the collection is empty.

```go
b := EveryBy[int]([]int{1, 2, 3, 4}, func(x int) bool {
    return x < 5
})
// true
```

### Some

Returns true if at least 1 element of a subset is contained into a collection.
If the subset is empty Some returns false.

```go
ok := lo.Some[int]([]int{0, 1, 2, 3, 4, 5}, []int{0, 2})
// true

ok := lo.Some[int]([]int{0, 1, 2, 3, 4, 5}, []int{-1, 6})
// false
```

### SomeBy

Returns true if the predicate returns true for any of the elements in the collection.
If the collection is empty SomeBy returns false.

```go
b := SomeBy[int]([]int{1, 2, 3, 4}, func(x int) bool {
    return x < 3
})
// true
```

### None

Returns true if no element of a subset are contained into a collection or if the subset is empty.

```go
b := None[int]([]int{0, 1, 2, 3, 4, 5}, []int{0, 2})
// false
b := None[int]([]int{0, 1, 2, 3, 4, 5}, []int{-1, 6})
// true
```

### NoneBy

Returns true if the predicate returns true for none of the elements in the collection or if the collection is empty.

```go
b := NoneBy[int]([]int{1, 2, 3, 4}, func(x int) bool {
    return x < 0
})
// true
```

### Intersect

Returns the intersection between two collections.

```go
result1 := lo.Intersect[int]([]int{0, 1, 2, 3, 4, 5}, []int{0, 2})
// []int{0, 2}

result2 := lo.Intersect[int]([]int{0, 1, 2, 3, 4, 5}, []int{0, 6}
// []int{0}

result3 := lo.Intersect[int]([]int{0, 1, 2, 3, 4, 5}, []int{-1, 6})
// []int{}
```

### Difference

Returns the difference between two collections.

- The first value is the collection of element absent of list2.
- The second value is the collection of element absent of list1.

```go
left, right := lo.Difference[int]([]int{0, 1, 2, 3, 4, 5}, []int{0, 2, 6})
// []int{1, 3, 4, 5}, []int{6}

left, right := lo.Difference[int]([]int{0, 1, 2, 3, 4, 5}, []int{0, 1, 2, 3, 4, 5})
// []int{}, []int{}
```

### Union

Returns all distinct elements from given collections. Result will not change the order of elements relatively.

```go
union := lo.Union[int]([]int{0, 1, 2, 3, 4, 5}, []int{0, 2}, []int{0, 10})
// []int{0, 1, 2, 3, 4, 5, 10}
```

### Without

Returns slice excluding all given values.

```go
subset := lo.Without[int]([]int{0, 2, 10}, 2)
// []int{0, 10}

subset := lo.Without[int]([]int{0, 2, 10}, 0, 1, 2, 3, 4, 5)
// []int{10}
```

### WithoutEmpty

Returns slice excluding empty values.

```go
subset := lo.WithoutEmpty[int]([]int{0, 2, 10})
// []int{2, 10}
```

### IndexOf

Returns the index at which the first occurrence of a value is found in an array or return -1 if the value cannot be found.

```go
found := lo.IndexOf[int]([]int{0, 1, 2, 1, 2, 3}, 2)
// 2

notFound := lo.IndexOf[int]([]int{0, 1, 2, 1, 2, 3}, 6)
// -1
```

### LastIndexOf

Returns the index at which the last occurrence of a value is found in an array or return -1 if the value cannot be found.

```go
found := lo.LastIndexOf[int]([]int{0, 1, 2, 1, 2, 3}, 2)
// 4

notFound := lo.LastIndexOf[int]([]int{0, 1, 2, 1, 2, 3}, 6)
// -1
```

### Find

Search an element in a slice based on a predicate. It returns element and true if element was found.

```go
str, ok := lo.Find[string]([]string{"a", "b", "c", "d"}, func(i string) bool {
    return i == "b"
})
// "b", true

str, ok := lo.Find[string]([]string{"foobar"}, func(i string) bool {
    return i == "b"
})
// "", false
```

### FindIndexOf

FindIndexOf searches an element in a slice based on a predicate and returns the index and true. It returns -1 and false if the element is not found.

```go
str, index, ok := lo.FindIndexOf[string]([]string{"a", "b", "a", "b"}, func(i string) bool {
    return i == "b"
})
// "b", 1, true

str, index, ok := lo.FindIndexOf[string]([]string{"foobar"}, func(i string) bool {
    return i == "b"
})
// "", -1, false
```

### FindLastIndexOf

FindLastIndexOf searches an element in a slice based on a predicate and returns the index and true. It returns -1 and false if the element is not found.

```go
str, index, ok := lo.FindLastIndexOf[string]([]string{"a", "b", "a", "b"}, func(i string) bool {
    return i == "b"
})
// "b", 4, true

str, index, ok := lo.FindLastIndexOf[string]([]string{"foobar"}, func(i string) bool {
    return i == "b"
})
// "", -1, false
```

### FindOrElse

Search an element in a slice based on a predicate. It returns element and true if element was found.

```go
str := lo.FindOrElse[string]([]string{"a", "b", "c", "d"}, "x", func(i string) bool {
    return i == "b"
})
// "b"

str := lo.FindOrElse[string]([]string{"foobar"}, "x", func(i string) bool {
    return i == "b"
})
// "x"
```

### FindKey

Returns the key of the first value matching.

```go
result1, ok1 := lo.FindKey(map[string]int{"foo": 1, "bar": 2, "baz": 3}, 2)
// "bar", true

result2, ok2 := lo.FindKey(map[string]int{"foo": 1, "bar": 2, "baz": 3}, 42)
// "", false

type test struct {
    foobar string
}
result3, ok3 := lo.FindKey(map[string]test{"foo": test{"foo"}, "bar": test{"bar"}, "baz": test{"baz"}}, test{"foo"})
// "foo", true
```

### FindKeyBy

Returns the key of the first element predicate returns truthy for.

```go
result1, ok1 := lo.FindKeyBy(map[string]int{"foo": 1, "bar": 2, "baz": 3}, func(k string, v int) bool {
    return k == "foo"
})
// "foo", true

result2, ok2 := lo.FindKeyBy(map[string]int{"foo": 1, "bar": 2, "baz": 3}, func(k string, v int) bool {
    return false
})
// "", false
```

### FindUniques

Returns a slice with all the unique elements of the collection. The order of result values is determined by the order they occur in the array.

```go
uniqueValues := lo.FindUniques[int]([]int{1, 2, 2, 1, 2, 3})
// []int{3}
```

### FindUniquesBy

Returns a slice with all the unique elements of the collection. The order of result values is determined by the order they occur in the array. It accepts `iteratee` which is invoked for each element in array to generate the criterion by which uniqueness is computed.

```go
uniqueValues := lo.FindUniquesBy[int, int]([]int{3, 4, 5, 6, 7}, func(i int) int {
    return i%3
})
// []int{5}
```

### FindDuplicates

Returns a slice with the first occurrence of each duplicated elements of the collection. The order of result values is determined by the order they occur in the array.

```go
duplicatedValues := lo.FindDuplicates[int]([]int{1, 2, 2, 1, 2, 3})
// []int{1, 2}
```

### FindDuplicatesBy

Returns a slice with the first occurrence of each duplicated elements of the collection. The order of result values is determined by the order they occur in the array. It accepts `iteratee` which is invoked for each element in array to generate the criterion by which uniqueness is computed.

```go
duplicatedValues := lo.FindDuplicatesBy[int, int]([]int{3, 4, 5, 6, 7}, func(i int) int {
    return i%3
})
// []int{3, 4}
```

### Min

Search the minimum value of a collection.

Returns zero value when collection is empty.

```go
min := lo.Min([]int{1, 2, 3})
// 1

min := lo.Min([]int{})
// 0
```

### MinBy

Search the minimum value of a collection using the given comparison function.

If several values of the collection are equal to the smallest value, returns the first such value.

Returns zero value when collection is empty.

```go
min := lo.MinBy([]string{"s1", "string2", "s3"}, func(item string, min string) bool {
    return len(item) < len(min)
})
// "s1"

min := lo.MinBy([]string{}, func(item string, min string) bool {
    return len(item) < len(min)
})
// ""
```

### Max

Search the maximum value of a collection.

Returns zero value when collection is empty.

```go
max := lo.Max([]int{1, 2, 3})
// 3

max := lo.Max([]int{})
// 0
```

### MaxBy

Search the maximum value of a collection using the given comparison function.

If several values of the collection are equal to the greatest value, returns the first such value.

Returns zero value when collection is empty.

```go
max := lo.MaxBy([]string{"string1", "s2", "string3"}, func(item string, max string) bool {
    return len(item) > len(max)
})
// "string1"

max := lo.MaxBy([]string{}, func(item string, max string) bool {
    return len(item) > len(max)
})
// ""
```

### Last

Returns the last element of a collection or error if empty.

```go
last, err := lo.Last[int]([]int{1, 2, 3})
// 3
```

### Nth

Returns the element at index `nth` of collection. If `nth` is negative, the nth element from the end is returned. An error is returned when nth is out of slice bounds.

```go
nth, err := lo.Nth[int]([]int{0, 1, 2, 3}, 2)
// 2

nth, err := lo.Nth[int]([]int{0, 1, 2, 3}, -2)
// 2
```

### Sample

Returns a random item from collection.

```go
lo.Sample[string]([]string{"a", "b", "c"})
// a random string from []string{"a", "b", "c"}

lo.Sample[string]([]string{})
// ""
```

### Samples

Returns N random unique items from collection.

```go
lo.Samples[string]([]string{"a", "b", "c"}, 3)
// []string{"a", "b", "c"} in random order
```

### Ternary

A 1 line if/else statement.

```go
result := lo.Ternary[string](true, "a", "b")
// "a"

result := lo.Ternary[string](false, "a", "b")
// "b"
```

[[play](https://go.dev/play/p/t-D7WBL44h2)]

### TernaryF

A 1 line if/else statement whose options are functions.

```go
result := lo.TernaryF[string](true, func() string { return "a" }, func() string { return "b" })
// "a"

result := lo.TernaryF[string](false, func() string { return "a" }, func() string { return "b" })
// "b"
```

Useful to avoid nil-pointer dereferencing in intializations, or avoid running unnecessary code

```go
var s *string

someStr := TernaryF[string](s == nil, func() string { return uuid.New().String() }, func() string { return *s })
// ef782193-c30c-4e2e-a7ae-f8ab5e125e02
```

[[play](https://go.dev/play/p/AO4VW20JoqM)]

### If / ElseIf / Else

```go
result := lo.If[int](true, 1).
    ElseIf(false, 2).
    Else(3)
// 1

result := lo.If[int](false, 1).
    ElseIf(true, 2).
    Else(3)
// 2

result := lo.If[int](false, 1).
    ElseIf(false, 2).
    Else(3)
// 3
```

Using callbacks:

```go
result := lo.IfF[int](true, func () int {
        return 1
    }).
    ElseIfF(false, func () int {
        return 2
    }).
    ElseF(func () int {
        return 3
    })
// 1
```

Mixed:

```go
result := lo.IfF[int](true, func () int {
        return 1
    }).
    Else(42)
// 1
```

[[play](https://go.dev/play/p/WSw3ApMxhyW)]

### Switch / Case / Default

```go
result := lo.Switch[int, string](1).
    Case(1, "1").
    Case(2, "2").
    Default("3")
// "1"

result := lo.Switch[int, string](2).
    Case(1, "1").
    Case(2, "2").
    Default("3")
// "2"

result := lo.Switch[int, string](42).
    Case(1, "1").
    Case(2, "2").
    Default("3")
// "3"
```

Using callbacks:

```go
result := lo.Switch[int, string](1).
    CaseF(1, func() string {
        return "1"
    }).
    CaseF(2, func() string {
        return "2"
    }).
    DefaultF(func() string {
        return "3"
    })
// "1"
```

Mixed:

```go
result := lo.Switch[int, string](1).
    CaseF(1, func() string {
        return "1"
    }).
    Default("42")
// "1"
```

[[play](https://go.dev/play/p/TGbKUMAeRUd)]

### ToPtr

Returns a pointer copy of value.

```go
ptr := lo.ToPtr[string]("hello world")
// *string{"hello world"}
```

### FromPtr

Returns the pointer value or empty.

```go
str := "hello world"
value := lo.FromPtr[string](&str)
// "hello world"

value := lo.FromPtr[string](nil)
// ""
```

### FromPtrOr

Returns the pointer value or the fallback value.

```go
str := "hello world"
value := lo.FromPtrOr[string](&str, "empty")
// "hello world"

value := lo.FromPtrOr[string](nil, "empty")
// "empty"
```

### ToSlicePtr

Returns a slice of pointer copy of value.

```go
ptr := lo.ToSlicePtr[string]([]string{"hello", "world"})
// []*string{"hello", "world"}
```

### ToAnySlice

Returns a slice with all elements mapped to `any` type.

```go
elements := lo.ToAnySlice[int]([]int{1, 5, 1})
// []any{1, 5, 1}
```

### FromAnySlice

Returns an `any` slice with all elements mapped to a type. Returns false in case of type conversion failure.

```go
elements, ok := lo.FromAnySlice[string]([]any{"foobar", 42})
// []string{}, false

elements, ok := lo.FromAnySlice[string]([]any{"foobar", "42"})
// []string{"foobar", "42"}, true
```

### Empty

Returns an empty value.

```go
lo.Empty[int]()
// 0
lo.Empty[string]()
// ""
lo.Empty[bool]()
// false
```

### IsEmpty

Returns true if argument is a zero value.

```go
lo.IsEmpty[int](0)
// true
lo.IsEmpty[int](42)
// false

lo.IsEmpty[string]("")
// true
lo.IsEmpty[bool]("foobar")
// false

type test struct {
    foobar string
}

lo.IsEmpty[test](test{foobar: ""})
// true
lo.IsEmpty[test](test{foobar: "foobar"})
// false
```

### IsNotEmpty

Returns true if argument is a zero value.

```go
lo.IsNotEmpty[int](0)
// false
lo.IsNotEmpty[int](42)
// true

lo.IsNotEmpty[string]("")
// false
lo.IsNotEmpty[bool]("foobar")
// true

type test struct {
    foobar string
}

lo.IsNotEmpty[test](test{foobar: ""})
// false
lo.IsNotEmpty[test](test{foobar: "foobar"})
// true
```

### Coalesce

Returns the first non-empty arguments. Arguments must be comparable.

```go
result, ok := lo.Coalesce(0, 1, 2, 3)
// 1 true

result, ok := lo.Coalesce("")
// "" false

var nilStr *string
str := "foobar"
result, ok := lo.Coalesce[*string](nil, nilStr, &str)
// &"foobar" true
```

### Partial

Returns new function that, when called, has its first argument set to the provided value.

```go
add := func(x, y int) int { return x + y }
f := lo.Partial(add, 5)

f(10)
// 15

f(42)
// 47
```

### Partial2 -> Partial5

Returns new function that, when called, has its first argument set to the provided value.

```go
add := func(x, y, z int) int { return x + y + z }
f := lo.Partial2(add, 42)

f(10, 5)
// 57

f(42, -4)
// 80
```

### Attempt

Invokes a function N times until it returns valid output. Returning either the caught error or nil. When first argument is less than `1`, the function runs until a successful response is returned.

```go
iter, err := lo.Attempt(42, func(i int) error {
    if i == 5 {
        return nil
    }

    return fmt.Errorf("failed")
})
// 6
// nil

iter, err := lo.Attempt(2, func(i int) error {
    if i == 5 {
        return nil
    }

    return fmt.Errorf("failed")
})
// 2
// error "failed"

iter, err := lo.Attempt(0, func(i int) error {
    if i < 42 {
        return fmt.Errorf("failed")
    }

    return nil
})
// 43
// nil
```

For more advanced retry strategies (delay, exponential backoff...), please take a look on [cenkalti/backoff](https://github.com/cenkalti/backoff).

[[play](https://go.dev/play/p/3ggJZ2ZKcMj)]

### AttemptWithDelay

Invokes a function N times until it returns valid output, with a pause between each call. Returning either the caught error or nil.

When first argument is less than `1`, the function runs until a successful response is returned.

```go
iter, duration, err := lo.AttemptWithDelay(5, 2*time.Second, func(i int, duration time.Duration) error {
    if i == 2 {
        return nil
    }

    return fmt.Errorf("failed")
})
// 3
// ~ 4 seconds
// nil
```

For more advanced retry strategies (delay, exponential backoff...), please take a look on [cenkalti/backoff](https://github.com/cenkalti/backoff).

[[play](https://go.dev/play/p/tVs6CygC7m1)]

### AttemptWhile

Invokes a function N times until it returns valid output. Returning either the caught error or nil, and along with a bool value to identifying whether it needs invoke function continuously. It will terminate the invoke immediately if second bool value is returned with falsy value.

When first argument is less than `1`, the function runs until a successful response is returned.

```go
count1, err1 := lo.AttemptWhile(5, func(i int) (error, bool) {
    err := doMockedHTTPRequest(i)
    if err != nil {
        if errors.Is(err, ErrBadRequest) { // lets assume ErrBadRequest is a critical error that needs to terminate the invoke
            return err, false // flag the second return value as false to terminate the invoke
        }

        return err, true
    }

    return nil, false
})
```

For more advanced retry strategies (delay, exponential backoff...), please take a look on [cenkalti/backoff](https://github.com/cenkalti/backoff).

[[play](https://go.dev/play/p/M2wVq24PaZM)]

### AttemptWhileWithDelay

Invokes a function N times until it returns valid output, with a pause between each call. Returning either the caught error or nil, and along with a bool value to identifying whether it needs to invoke function continuously. It will terminate the invoke immediately if second bool value is returned with falsy value.

When first argument is less than `1`, the function runs until a successful response is returned.

```go
count1, time1, err1 := lo.AttemptWhileWithDelay(5, time.Millisecond, func(i int, d time.Duration) (error, bool) {
    err := doMockedHTTPRequest(i)
    if err != nil {
        if errors.Is(err, ErrBadRequest) { // lets assume ErrBadRequest is a critical error that needs to terminate the invoke
            return err, false // flag the second return value as false to terminate the invoke
        }

        return err, true
    }

    return nil, false
})
```

For more advanced retry strategies (delay, exponential backoff...), please take a look on [cenkalti/backoff](https://github.com/cenkalti/backoff).

[[play](https://go.dev/play/p/cfcmhvLO-nv)]

### Debounce

`NewDebounce` creates a debounced instance that delays invoking functions given until after wait milliseconds have elapsed, until `cancel` is called.

```go
f := func() {
    println("Called once after 100ms when debounce stopped invoking!")
}

debounce, cancel := lo.NewDebounce(100 * time.Millisecond, f)
for j := 0; j < 10; j++ {
    debounce()
}

time.Sleep(1 * time.Second)
cancel()
```

[[play](https://go.dev/play/p/mz32VMK2nqe)]

### Synchronize

Wraps the underlying callback in a mutex. It receives an optional mutex.

```go
s := lo.Synchronize()

for i := 0; i < 10; i++ {
    go s.Do(func () {
        println("will be called sequentially")
    })
}
```

It is equivalent to:

```go
mu := sync.Mutex{}

func foobar() {
    mu.Lock()
    defer mu.Unlock()

    // ...
}
```

### Async

Executes a function in a goroutine and returns the result in a channel.

```go
ch := lo.Async(func() error { time.Sleep(10 * time.Second); return nil })
// chan error (nil)
```

### Async{0->6}

Executes a function in a goroutine and returns the result in a channel.
For function with multiple return values, the results will be returned as a tuple inside the channel.
For function without return, struct{} will be returned in the channel.

```go
ch := lo.Async0(func() { time.Sleep(10 * time.Second) })
// chan struct{}

ch := lo.Async1(func() int {
  time.Sleep(10 * time.Second);
  return 42
})
// chan int (42)

ch := lo.Async2(func() (int, string) {
  time.Sleep(10 * time.Second);
  return 42, "Hello"
})
// chan lo.Tuple2[int, string] ({42, "Hello"})
```

### Transaction

Implements a Saga pattern.

```go
transaction := NewTransaction[int]().
    Then(
        func(state int) (int, error) {
            fmt.Println("step 1")
            return state + 10, nil
        },
        func(state int) int {
            fmt.Println("rollback 1")
            return state - 10
        },
    ).
    Then(
        func(state int) (int, error) {
            fmt.Println("step 2")
            return state + 15, nil
        },
        func(state int) int {
            fmt.Println("rollback 2")
            return state - 15
        },
    ).
    Then(
        func(state int) (int, error) {
            fmt.Println("step 3")

            if true {
                return state, fmt.Errorf("error")
            }

            return state + 42, nil
        },
        func(state int) int {
            fmt.Println("rollback 3")
            return state - 42
        },
    )

_, _ = transaction.Process(-5)

// Output:
// step 1
// step 2
// step 3
// rollback 2
// rollback 1
```

### Validate

Helper function that creates an error when a condition is not met.

```go
slice := []string{"a"}
val := lo.Validate(len(slice) == 0, "Slice should be empty but contains %v", slice)
// error("Slice should be empty but contains [a]")

slice := []string{}
val := lo.Validate(len(slice) == 0, "Slice should be empty but contains %v", slice)
// nil
```

[[play](https://go.dev/play/p/vPyh51XpCBt)]

### Must

Wraps a function call to panics if second argument is `error` or `false`, returns the value otherwise.

```go
val := lo.Must(time.Parse("2006-01-02", "2022-01-15"))
// 2022-01-15

val := lo.Must(time.Parse("2006-01-02", "bad-value"))
// panics
```

[[play](https://go.dev/play/p/TMoWrRp3DyC)]

### Must{0->6}

Must\* has the same behavior as Must, but returns multiple values.

```go
func example0() (error)
func example1() (int, error)
func example2() (int, string, error)
func example3() (int, string, time.Date, error)
func example4() (int, string, time.Date, bool, error)
func example5() (int, string, time.Date, bool, float64, error)
func example6() (int, string, time.Date, bool, float64, byte, error)

lo.Must0(example0())
val1 := lo.Must1(example1())    // alias to Must
val1, val2 := lo.Must2(example2())
val1, val2, val3 := lo.Must3(example3())
val1, val2, val3, val4 := lo.Must4(example4())
val1, val2, val3, val4, val5 := lo.Must5(example5())
val1, val2, val3, val4, val5, val6 := lo.Must6(example6())
```

You can wrap functions like `func (...) (..., ok bool)`.

```go
// math.Signbit(float64) bool
lo.Must0(math.Signbit(v))

// bytes.Cut([]byte,[]byte) ([]byte, []byte, bool)
before, after := lo.Must2(bytes.Cut(s, sep))
```

You can give context to the panic message by adding some printf-like arguments.

```go
val, ok := lo.Find(myString, func(i string) bool {
    return i == requiredChar
})
lo.Must0(ok, "'%s' must always contain '%s'", myString, requiredChar)

list := []int{0, 1, 2}
item := 5
lo.Must0(lo.Contains[int](list, item), "'%s' must always contain '%s'", list, item)
...
```

[[play](https://go.dev/play/p/TMoWrRp3DyC)]

### Try

Calls the function and return false in case of error and on panic.

```go
ok := lo.Try(func() error {
    panic("error")
    return nil
})
// false

ok := lo.Try(func() error {
    return nil
})
// true

ok := lo.Try(func() error {
    return fmt.Errorf("error")
})
// false
```

[[play](https://go.dev/play/p/mTyyWUvn9u4)]

### Try{0->6}

The same behavior than `Try`, but callback returns 2 variables.

```go
ok := lo.Try2(func() (string, error) {
    panic("error")
    return "", nil
})
// false
```

[[play](https://go.dev/play/p/mTyyWUvn9u4)]

### TryOr

Calls the function and return a default value in case of error and on panic.

```go
str, ok := lo.TryOr(func() (string, error) {
    panic("error")
    return "hello", nil
}, "world")
// world
// false

str, ok := lo.TryOr(func() error {
    return "hello", nil
}, "world")
// hello
// true

str, ok := lo.TryOr(func() error {
    return "hello", fmt.Errorf("error")
}, "world")
// world
// false
```

[[play](https://go.dev/play/p/B4F7Wg2Zh9X)]

### TryOr{0->6}

The same behavior than `TryOr`, but callback returns `X` variables.

```go
str, nbr, ok := lo.TryOr2(func() (string, int, error) {
    panic("error")
    return "hello", 42, nil
}, "world", 21)
// world
// 21
// false
```

[[play](https://go.dev/play/p/B4F7Wg2Zh9X)]

### TryWithErrorValue

The same behavior than `Try`, but also returns value passed to panic.

```go
err, ok := lo.TryWithErrorValue(func() error {
    panic("error")
    return nil
})
// "error", false
```

[[play](https://go.dev/play/p/Kc7afQIT2Fs)]

### TryCatch

The same behavior than `Try`, but calls the catch function in case of error.

```go
caught := false

ok := lo.TryCatch(func() error {
    panic("error")
    return nil
}, func() {
    caught = true
})
// false
// caught == true
```

[[play](https://go.dev/play/p/PnOON-EqBiU)]

### TryCatchWithErrorValue

The same behavior than `TryWithErrorValue`, but calls the catch function in case of error.

```go
caught := false

ok := lo.TryCatchWithErrorValue(func() error {
    panic("error")
    return nil
}, func(val any) {
    caught = val == "error"
})
// false
// caught == true
```

[[play](https://go.dev/play/p/8Pc9gwX_GZO)]

### ErrorsAs

A shortcut for:

```go
err := doSomething()

var rateLimitErr *RateLimitError
if ok := errors.As(err, &rateLimitErr); ok {
    // retry later
}
```

1 line `lo` helper:

```go
err := doSomething()

if rateLimitErr, ok := lo.ErrorsAs[*RateLimitError](err); ok {
    // retry later
}
```

[[play](https://go.dev/play/p/8wk5rH8UfrE)]

## 🛩 Benchmark

We executed a simple benchmark with the a dead-simple `lo.Map` loop:

See the full implementation [here](./benchmark_test.go).

```go
_ = lo.Map[int64](arr, func(x int64, i int) string {
    return strconv.FormatInt(x, 10)
})
```

**Result:**

Here is a comparison between `lo.Map`, `lop.Map`, `go-funk` library and a simple Go `for` loop.

```
$ go test -benchmem -bench ./...
goos: linux
goarch: amd64
pkg: github.com/samber/lo
cpu: Intel(R) Core(TM) i5-7267U CPU @ 3.10GHz
cpu: Intel(R) Core(TM) i7 CPU         920  @ 2.67GHz
BenchmarkMap/lo.Map-8         	       8	 132728237 ns/op	39998945 B/op	 1000002 allocs/op
BenchmarkMap/lop.Map-8        	       2	 503947830 ns/op	119999956 B/op	 3000007 allocs/op
BenchmarkMap/reflect-8        	       2	 826400560 ns/op	170326512 B/op	 4000042 allocs/op
BenchmarkMap/for-8            	       9	 126252954 ns/op	39998674 B/op	 1000001 allocs/op
PASS
ok  	github.com/samber/lo	6.657s
```

- `lo.Map` is way faster (x7) than `go-funk`, a reflection-based Map implementation.
- `lo.Map` have the same allocation profile than `for`.
- `lo.Map` is 4% slower than `for`.
- `lop.Map` is slower than `lo.Map` because it implies more memory allocation and locks. `lop.Map` will be useful for long-running callbacks, such as i/o bound processing.
- `for` beats other implementations for memory and CPU.

## 🤝 Contributing

- Ping me on twitter [@samuelberthe](https://twitter.com/samuelberthe) (DMs, mentions, whatever :))
- Fork the [project](https://github.com/samber/lo)
- Fix [open issues](https://github.com/samber/lo/issues) or request new features

Don't hesitate ;)

### With Docker

```bash
docker-compose run --rm dev
```

### Without Docker

```bash
# Install some dev dependencies
make tools

# Run tests
make test
# or
make watch-test
```

## 👤 Contributors

![Contributors](https://contrib.rocks/image?repo=samber/lo)

## 💫 Show your support

Give a ⭐️ if this project helped you!

[![support us](https://c5.patreon.com/external/logo/become_a_patron_button.png)](https://www.patreon.com/samber)

## 📝 License

Copyright © 2022 [Samuel Berthe](https://github.com/samber).

This project is [MIT](./LICENSE) licensed.<|MERGE_RESOLUTION|>--- conflicted
+++ resolved
@@ -38,11 +38,7 @@
 
 No breaking changes will be made to exported APIs before v2.0.0.
 
-<<<<<<< HEAD
-This library has no dependencies except the Go std lib.
-=======
 This library has no dependencies outside the Go standard library.
->>>>>>> 0ae23076
 
 ## 💡 Usage
 
