--- conflicted
+++ resolved
@@ -69,6 +69,7 @@
 - DropRight
 - DropWhile
 - DropRightWhile
+- Range / RangeFrom / RangeWithSteps
 
 Supported helpers for maps:
 
@@ -113,9 +114,11 @@
 - Switch / Case / Default
 - ToPtr
 - ToSlicePtr
+
+Time based helpers:
+
 - Attempt
 - Debounce
-- Range / RangeFrom / RangeWithSteps
 
 Error handling:
 
@@ -475,6 +478,36 @@
 	return len(val) <= 2
 })
 // []string{"a", "aa", "aaa"}
+```
+
+### Range / RangeFrom / RangeWithSteps
+
+Creates an array of numbers (positive and/or negative) progressing from start up to, but not including end.
+
+```go
+result := Range(4)
+// [0, 1, 2, 3]
+
+result := Range(-4);
+// [0, -1, -2, -3]
+
+result := RangeFrom(1, 5);
+// [1, 2, 3, 4]
+
+result := RangeFrom[float64](1.0, 5);
+// [1.0, 2.0, 3.0, 4.0]
+
+result := RangeWithSteps(0, 20, 5);
+// [0, 5, 10, 15]
+
+result := RangeWithSteps[float32](-1.0, -4.0, -1.0);
+// [-1.0, -2.0, -3.0]
+
+result := RangeWithSteps(1, 4, -1);
+// []
+
+result := Range(0);
+// []
 ```
 
 ### Keys
@@ -871,8 +904,6 @@
 
 For more advanced retry strategies (delay, exponential backoff...), please take a look on [cenkalti/backoff](https://github.com/cenkalti/backoff).
 
-<<<<<<< HEAD
-=======
 ### Debounce
 
 `NewDebounce` creates a debounced instance that delays invoking functions given until after wait milliseconds have elapsed, until `cancel` is called.
@@ -891,38 +922,6 @@
 cancel()
 ```
 
->>>>>>> e8417360
-### Range / RangeFrom / RangeWithSteps
-
-Creates an array of numbers (positive and/or negative) progressing from start up to, but not including end.
-
-```go
-result := Range(4)
-// [0, 1, 2, 3]
-
-result := Range(-4);
-// [0, -1, -2, -3]
-
-result := RangeFrom(1, 5);
-// [1, 2, 3, 4]
-
-result := RangeFrom[float64](1.0, 5);
-// [1.0, 2.0, 3.0, 4.0]
-
-result := RangeWithSteps(0, 20, 5);
-// [0, 5, 10, 15]
-
-result := RangeWithSteps[float32](-1.0, -4.0, -1.0);
-// [-1.0, -2.0, -3.0]
-
-result := RangeWithSteps(1, 4, -1);
-// []
-
-result := Range(0);
-// []
-```
-
-<<<<<<< HEAD
 ## Try
 
 Calls the function and return false in case of error and on panic.
@@ -1003,8 +1002,6 @@
 // caught == true
 ```
 
-=======
->>>>>>> e8417360
 ## 🛩 Benchmark
 
 We executed a simple benchmark with the a dead-simple `lo.Map` loop:
