# lo

![Build Status](https://github.com/samber/lo/actions/workflows/go.yml/badge.svg)
[![GoDoc](https://godoc.org/github.com/samber/lo?status.svg)](https://pkg.go.dev/github.com/samber/lo)
[![Go report](https://goreportcard.com/badge/github.com/samber/lo)](https://goreportcard.com/report/github.com/samber/lo)

✨ **`lo` is a Lodash-style Go library based on Go 1.18+ Generics.**

This project started as an experiment with the new generics implementation. It may look like [Lodash](https://github.com/lodash/lodash) in some aspects. I used to code with the fantastic ["go-funk"](https://github.com/thoas/go-funk) package, but "go-funk" uses reflection and therefore is not typesafe.

As expected, benchmarks demonstrate that generics will be much faster than implementations based on the "reflect" package. Benchmarks also show similar performance gains compared to pure `for` loops. [See below](#-benchmark).

In the future, 5 to 10 helpers will overlap with those coming into the Go standard library (under package names `slices` and `maps`). I feel this library is legitimate and offers many more valuable abstractions.

### Why this name?

I wanted a **short name**, similar to "Lodash" and no Go package currently uses this name.

## 🚀 Install

```sh
go get github.com/samber/lo
```

## 💡 Usage

You can import `lo` using:

```go
import (
    "github.com/samber/lo"
    lop "github.com/samber/lo/parallel"
)
```

Then use one of the helpers below:

```go
names := lo.Uniq[string]([]string{"Samuel", "Marc", "Samuel"})
// []string{"Samuel", "Marc"}
```

Most of the time, the compiler will be able to infer the type so that you can call: `lo.Uniq([]string{...})`.

## 🤠 Spec

GoDoc: [https://godoc.org/github.com/samber/lo](https://godoc.org/github.com/samber/lo)

Supported helpers for slices:

- Filter
- Map
- FilterMap
- FlatMap
- Reduce
- ForEach
- Times
- Uniq
- UniqBy
- GroupBy
- Chunk
- PartitionBy
- Flatten
- Shuffle
- Reverse
- Fill
- Repeat
- KeyBy
- Drop
- DropRight
- DropWhile
- DropRightWhile
- Reject
<<<<<<< HEAD
- All
- Any
- None
=======
- Count
- CountBy
>>>>>>> 4f60a9cd
- Range / RangeFrom / RangeWithSteps

Supported helpers for maps:

- Keys
- Values
- Entries
- FromEntries
- Assign (merge of maps)
- MapValues

Supported helpers for tuples:

- Zip2 -> Zip9
- Unzip2 -> Unzip9

Supported intersection helpers:

- Contains
- ContainsBy
- Every
- Some
- Intersect
- Difference
- Union

Supported search helpers:

- IndexOf
- LastIndexOf
- Find
- FindIndexOf
- FindLastIndexOf
- Min
- MinBy
- Max
- MaxBy
- Last
- Nth
- Sample
- Samples

Other functional programming helpers:

- Ternary (1 line if/else statement)
- If / ElseIf / Else
- Switch / Case / Default
- ToPtr
- ToSlicePtr
- Empty

Concurrency helpers:

- Attempt
- Debounce
- Async

Error handling:

- Must
- Try
- TryCatch
- TryWithErrorValue
- TryCatchWithErrorValue

Constraints:

- Clonable

### Map

Manipulates a slice of one type and transforms it into a slice of another type:

```go
import "github.com/samber/lo"

lo.Map[int64, string]([]int64{1, 2, 3, 4}, func(x int64, _ int) string {
    return strconv.FormatInt(x, 10)
})
// []string{"1", "2", "3", "4"}
```

Parallel processing: like `lo.Map()`, but the mapper function is called in a goroutine. Results are returned in the same order.

```go
import lop "github.com/samber/lo/parallel"

lop.Map[int64, string]([]int64{1, 2, 3, 4}, func(x int64, _ int) string {
    return strconv.FormatInt(x, 10)
})
// []string{"1", "2", "3", "4"}
```

### FlatMap

Manipulates a slice and transforms and flattens it to a slice of another type.

```go
lo.FlatMap[int, string]([]int{0, 1, 2}, func(x int, _ int) []string {
	return []string{
		strconv.FormatInt(x, 10),
		strconv.FormatInt(x, 10),
	}
})
// []string{"0", "0", "1", "1", "2", "2"}
```

### FilterMap

Returns a slice which obtained after both filtering and mapping using the given callback function.

The callback function should return two values: the result of the mapping operation and whether the result element should be included or not.

```go
matching := lo.FilterMap[string, string]([]string{"cpu", "gpu", "mouse", "keyboard"}, func(x string, _ int) (string, bool) {
    if strings.HasSuffix(x, "pu") {
        return "xpu", true
    }
    return "", false
})
// []string{"xpu", "xpu"}
```

### Filter

Iterates over a collection and returns an array of all the elements the predicate function returns `true` for.

```go
even := lo.Filter[int]([]int{1, 2, 3, 4}, func(x int, _ int) bool {
    return x%2 == 0
})
// []int{2, 4}
```

### Contains

Returns true if an element is present in a collection.

```go
present := lo.Contains[int]([]int{0, 1, 2, 3, 4, 5}, 5)
// true
```

### ContainsBy

Returns true if the predicate function returns `true`.

```go
present := lo.ContainsBy[int]([]int{0, 1, 2, 3, 4, 5}, func(x int) bool {
    return x == 3
})
// true
```

### Reduce

Reduces a collection to a single value. The value is calculated by accumulating the result of running each element in the collection through an accumulator function. Each successive invocation is supplied with the return value returned by the previous call.

```go
sum := lo.Reduce[int, int]([]int{1, 2, 3, 4}, func(agg int, item int, _ int) int {
    return agg + item
}, 0)
// 10
```

### ForEach

Iterates over elements of a collection and invokes the function over each element.

```go
import "github.com/samber/lo"

lo.ForEach[string]([]string{"hello", "world"}, func(x string, _ int) {
    println(x)
})
// prints "hello\nworld\n"
```

Parallel processing: like `lo.ForEach()`, but the callback is called as a goroutine.

```go
import lop "github.com/samber/lo/parallel"

lop.ForEach[string]([]string{"hello", "world"}, func(x string, _ int) {
    println(x)
})
// prints "hello\nworld\n" or "world\nhello\n"
```

### Times

Times invokes the iteratee n times, returning an array of the results of each invocation. The iteratee is invoked with index as argument.

```go
import "github.com/samber/lo"

lo.Times[string](3, func(i int) string {
    return strconv.FormatInt(int64(i), 10)
})
// []string{"0", "1", "2"}
```

Parallel processing: like `lo.Times()`, but callback is called in goroutine.

```go
import lop "github.com/samber/lo/parallel"

lop.Times[string](3, func(i int) string {
    return strconv.FormatInt(int64(i), 10)
})
// []string{"0", "1", "2"}
```

### Uniq

Returns a duplicate-free version of an array, in which only the first occurrence of each element is kept. The order of result values is determined by the order they occur in the array.

```go
uniqValues := lo.Uniq[int]([]int{1, 2, 2, 1})
// []int{1, 2}
```

### UniqBy

Returns a duplicate-free version of an array, in which only the first occurrence of each element is kept. The order of result values is determined by the order they occur in the array. It accepts `iteratee` which is invoked for each element in array to generate the criterion by which uniqueness is computed.

```go
uniqValues := lo.UniqBy[int, int]([]int{0, 1, 2, 3, 4, 5}, func(i int) int {
    return i%3
})
// []int{0, 1, 2}
```

### GroupBy

Returns an object composed of keys generated from the results of running each element of collection through iteratee.

```go
import lo "github.com/samber/lo"

groups := lo.GroupBy[int, int]([]int{0, 1, 2, 3, 4, 5}, func(i int) int {
    return i%3
})
// map[int][]int{0: []int{0, 3}, 1: []int{1, 4}, 2: []int{2, 5}}
```

Parallel processing: like `lo.GroupBy()`, but callback is called in goroutine.

```go
import lop "github.com/samber/lo/parallel"

lop.GroupBy[int, int]([]int{0, 1, 2, 3, 4, 5}, func(i int) int {
    return i%3
})
// map[int][]int{0: []int{0, 3}, 1: []int{1, 4}, 2: []int{2, 5}}
```

### Chunk

Returns an array of elements split into groups the length of size. If array can't be split evenly, the final chunk will be the remaining elements.

```go
lo.Chunk[int]([]int{0, 1, 2, 3, 4, 5}, 2)
// [][]int{{0, 1}, {2, 3}, {4, 5}}

lo.Chunk[int]([]int{0, 1, 2, 3, 4, 5, 6}, 2)
// [][]int{{0, 1}, {2, 3}, {4, 5}, {6}}

lo.Chunk[int]([]int{}, 2)
// [][]int{}

lo.Chunk[int]([]int{0}, 2)
// [][]int{{0}}
```

### PartitionBy

Returns an array of elements split into groups. The order of grouped values is determined by the order they occur in collection. The grouping is generated from the results of running each element of collection through iteratee.

```go
import lo "github.com/samber/lo"

partitions := lo.PartitionBy[int, string]([]int{-2, -1, 0, 1, 2, 3, 4, 5}, func(x int) string {
    if x < 0 {
        return "negative"
    } else if x%2 == 0 {
        return "even"
    }
    return "odd"
})
// [][]int{{-2, -1}, {0, 2, 4}, {1, 3, 5}}
```

Parallel processing: like `lo.PartitionBy()`, but callback is called in goroutine. Results are returned in the same order.

```go
import lop "github.com/samber/lo/parallel"

partitions := lo.PartitionBy[int, string]([]int{-2, -1, 0, 1, 2, 3, 4, 5}, func(x int) string {
    if x < 0 {
        return "negative"
    } else if x%2 == 0 {
        return "even"
    }
    return "odd"
})
// [][]int{{-2, -1}, {0, 2, 4}, {1, 3, 5}}
```

### Flatten

Returns an array a single level deep.

```go
flat := lo.Flatten[int]([][]int{{0, 1}, {2, 3, 4, 5}})
// []int{0, 1, 2, 3, 4, 5}
```

### Shuffle

Returns an array of shuffled values. Uses the Fisher-Yates shuffle algorithm.

```go
randomOrder := lo.Shuffle[int]([]int{0, 1, 2, 3, 4, 5})
// []int{0, 1, 2, 3, 4, 5}
```

### Reverse

Reverses array so that the first element becomes the last, the second element becomes the second to last, and so on.

```go
reverseOder := lo.Reverse[int]([]int{0, 1, 2, 3, 4, 5})
// []int{5, 4, 3, 2, 1, 0}
```

### Fill

Fills elements of array with `initial` value.

```go
type foo struct {
	bar string
}

func (f foo) Clone() foo {
	return foo{f.bar}
}

initializedSlice := lo.Fill[foo]([]foo{foo{"a"}, foo{"a"}}, foo{"b"})
// []foo{foo{"b"}, foo{"b"}}
```

### Repeat

Builds a slice with N copies of initial value.

```go
type foo struct {
	bar string
}

func (f foo) Clone() foo {
	return foo{f.bar}
}

initializedSlice := lo.Repeat[foo](2, foo{"a"})
// []foo{foo{"a"}, foo{"a"}}
```

### KeyBy

Transforms a slice or an array of structs to a map based on a pivot callback.

```go
m := lo.KeyBy[int, string]([]string{"a", "aa", "aaa"}, func(str string) int {
    return len(str)
})
// map[int]string{1: "a", 2: "aa", 3: "aaa"}

type Character struct {
	dir  string
	code int
}
characters := []Character{
    {dir: "left", code: 97},
    {dir: "right", code: 100},
}
result := lo.KeyBy[string, Character](characters, func(char Character) string {
    return string(rune(char.code))
})
//map[a:{dir:left code:97} d:{dir:right code:100}]
```

### Drop

Drops n elements from the beginning of a slice or array.

```go
l := lo.Drop[int]([]int{0, 1, 2, 3, 4, 5}, 2)
// []int{2, 3, 4, 5}
```

### DropRight

Drops n elements from the end of a slice or array.

```go
l := lo.DropRight[int]([]int{0, 1, 2, 3, 4, 5}, 2)
// []int{0, 1, 2, 3}
```

### DropWhile

Drop elements from the beginning of a slice or array while the predicate returns true.

```go
l := lo.DropWhile[string]([]string{"a", "aa", "aaa", "aa", "aa"}, func(val string) bool {
	return len(val) <= 2
})
// []string{"aaa", "aa", "aa"}
```

### DropRightWhile

Drop elements from the end of a slice or array while the predicate returns true.

```go
l := lo.DropRightWhile[string]([]string{"a", "aa", "aaa", "aa", "aa"}, func(val string) bool {
	return len(val) <= 2
})
// []string{"a", "aa", "aaa"}
```

### Reject

The opposite of Filter, this method returns the elements of collection that predicate does not return truthy for.

```go
odd := lo.Reject[int]([]int{1, 2, 3, 4}, func(x int, _ int) bool {
    return x%2 == 0
})
// []int{1, 3}
```

<<<<<<< HEAD
### All

Returns true if the predicate returns true for all of the elements in the collection or if the collection is empty.

```go
b := All[int]([]int{1, 2, 3, 4}, func(x int) bool {
    return x < 5
})
// true
```

### Any

Returns true if the predicate returns true for any of the elements in the collection. 
If the collection is empty Any returns false.

```go
b := Any[int]([]int{1, 2, 3, 4}, func(x int) bool {
    return x < 3
})
// true
```

### None

Returns true if the predicate returns true for none of the elements in the collection or if the collection is empty.

```go
b := None[int]([]int{1, 2, 3, 4}, func(x int) bool {
    return x < 0
})
// true
=======
### Count

Counts the number of elements in the collection that compare equal to value.

```go
count := Count[int]([]int{1, 5, 1}, 1)
// 2
```

### CountBy

Counts the number of elements in the collection for which predicate is true.

```go
count := CountBy[int]([]int{1, 5, 1}, func(i int) bool {
    return i < 4
})
// 2
>>>>>>> 4f60a9cd
```

### Range / RangeFrom / RangeWithSteps

Creates an array of numbers (positive and/or negative) progressing from start up to, but not including end.

```go
result := Range(4)
// [0, 1, 2, 3]

result := Range(-4);
// [0, -1, -2, -3]

result := RangeFrom(1, 5);
// [1, 2, 3, 4]

result := RangeFrom[float64](1.0, 5);
// [1.0, 2.0, 3.0, 4.0]

result := RangeWithSteps(0, 20, 5);
// [0, 5, 10, 15]

result := RangeWithSteps[float32](-1.0, -4.0, -1.0);
// [-1.0, -2.0, -3.0]

result := RangeWithSteps(1, 4, -1);
// []

result := Range(0);
// []
```

### Keys

Creates an array of the map keys.

```go
keys := lo.Keys[string, int](map[string]int{"foo": 1, "bar": 2})
// []string{"bar", "foo"}
```

### Values

Creates an array of the map values.

```go
values := lo.Values[string, int](map[string]int{"foo": 1, "bar": 2})
// []int{1, 2}
```

### Entries

Transforms a map into array of key/value pairs.

```go
entries := lo.Entries[string, int](map[string]int{"foo": 1, "bar": 2})
// []lo.Entry[string, int]{
//     {
//         Key: "foo",
//         Value: 1,
//     },
//     {
//         Key: "bar",
//         Value: 2,
//     },
// }
```

### FromEntries

Transforms an array of key/value pairs into a map.

```go
m := lo.FromEntries[string, int]([]lo.Entry[string, int]{
    {
        Key: "foo",
        Value: 1,
    },
    {
        Key: "bar",
        Value: 2,
    },
})
// map[string]int{"foo": 1, "bar": 2}
```

### Assign

Merges multiple maps from left to right.

```go
mergedMaps := lo.Assign[string, int](
    map[string]int{"a": 1, "b": 2},
    map[string]int{"b": 3, "c": 4},
)
// map[string]int{"a": 1, "b": 3, "c": 4}
```

### MapValues

Manipulates a map values and transforms it to a map of another type.

```go
m1 := map[int]int64{1: 1, 2: 2, 3: 3}

m2 := lo.MapValues[int, int64, string](m, func(x int64, _ int) string {
	return strconv.FormatInt(x, 10)
})
// map[int]string{1: "1", 2: "2", 3: "3"}
```

### Zip2 -> Zip9

Zip creates a slice of grouped elements, the first of which contains the first elements of the given arrays, the second of which contains the second elements of the given arrays, and so on.

When collections have different size, the Tuple attributes are filled with zero value.

```go
tuples := lo.Zip2[string, int]([]string{"a", "b"}, []int{1, 2})
// []Tuple2[string, int]{{A: "a", B: 1}, {A: "b", B: 2}}
```

### Unzip2 -> Unzip9

Unzip accepts an array of grouped elements and creates an array regrouping the elements to their pre-zip configuration.

```go
a, b := lo.Unzip2[string, int]([]Tuple2[string, int]{{A: "a", B: 1}, {A: "b", B: 2}})
// []string{"a", "b"}
// []int{1, 2}
```

### Every

Returns true if all elements of a subset are contained into a collection.

```go
ok := lo.Every[int]([]int{0, 1, 2, 3, 4, 5}, []int{0, 2})
// true

ok := lo.Every[int]([]int{0, 1, 2, 3, 4, 5}, []int{0, 6})
// false
```

### Some

Returns true if at least 1 element of a subset is contained into a collection.

```go
ok := lo.Some[int]([]int{0, 1, 2, 3, 4, 5}, []int{0, 2})
// true

ok := lo.Some[int]([]int{0, 1, 2, 3, 4, 5}, []int{-1, 6})
// false
```

### Intersect

Returns the intersection between two collections.

```go
result1 := lo.Intersect[int]([]int{0, 1, 2, 3, 4, 5}, []int{0, 2})
// []int{0, 2}

result2 := lo.Intersect[int]([]int{0, 1, 2, 3, 4, 5}, []int{0, 6}
// []int{0}

result3 := lo.Intersect[int]([]int{0, 1, 2, 3, 4, 5}, []int{-1, 6})
// []int{}
```

### Difference

Returns the difference between two collections.

- The first value is the collection of element absent of list2.
- The second value is the collection of element absent of list1.

```go
left, right := lo.Difference[int]([]int{0, 1, 2, 3, 4, 5}, []int{0, 2, 6})
// []int{1, 3, 4, 5}, []int{6}

left, right := Difference[int]([]int{0, 1, 2, 3, 4, 5}, []int{0, 1, 2, 3, 4, 5})
// []int{}, []int{}
```

### Union

Returns all distinct elements from both collections. Result will not change the order of elements relatively.

```go
union := lo.Union[int]([]int{0, 1, 2, 3, 4, 5}, []int{0, 2, 10})
// []int{0, 1, 2, 3, 4, 5, 10}
```

### IndexOf

Returns the index at which the first occurrence of a value is found in an array or return -1 if the value cannot be found.

```go
found := lo.IndexOf[int]([]int{0, 1, 2, 1, 2, 3}, 2)
// 2

notFound := lo.IndexOf[int]([]int{0, 1, 2, 1, 2, 3}, 6)
// -1
```

### LastIndex

Returns the index at which the last occurrence of a value is found in an array or return -1 if the value cannot be found.

```go
found := lo.LastIndexOf[int]([]int{0, 1, 2, 1, 2, 3}, 2)
// 4

notFound := lo.LastIndexOf[int]([]int{0, 1, 2, 1, 2, 3}, 6)
// -1
```

### Find

Search an element in a slice based on a predicate. It returns element and true if element was found.

```go
str, ok := lo.Find[string]([]string{"a", "b", "c", "d"}, func(i string) bool {
    return i == "b"
})
// "b", true

str, ok := lo.Find[string]([]string{"foobar"}, func(i string) bool {
    return i == "b"
})
// "", false
```

### FindIndexOf

FindIndexOf searches an element in a slice based on a predicate and returns the index and true. It returns -1 and false if the element is not found.

```go
str, index, ok := lo.FindIndexOf[string]([]string{"a", "b", "a", "b"}, func(i string) bool {
    return i == "b"
})
// "b", 1, true

str, index, ok := lo.FindIndexOf[string]([]string{"foobar"}, func(i string) bool {
    return i == "b"
})
// "", -1, false
```

### FindLastIndexOf

FindLastIndexOf searches an element in a slice based on a predicate and returns the index and true. It returns -1 and false if the element is not found.

```go
str, index, ok := lo.FindLastIndexOf[string]([]string{"a", "b", "a", "b"}, func(i string) bool {
    return i == "b"
})
// "b", 4, true

str, index, ok := lo.FindLastIndexOf[string]([]string{"foobar"}, func(i string) bool {
    return i == "b"
})
// "", -1, false
```

### Min

Search the minimum value of a collection.

```go
min := lo.Min[int]([]int{1, 2, 3})
// 1

min := lo.Min[int]([]int{})
// 0
```

### MinBy

Search the minimum value of a collection using the given comparison function.
If several values of the collection are equal to the smallest value, returns the first such value.

```go
min := lo.MinBy[string]([]string{"s1", "string2", "s3"}, func(item string, min string) bool {
    return len(item) < len(min)
})
// "s1"

min := lo.MinBy[string]([]string{}, func(item string, min string) bool {
    return len(item) < len(min)
})
// ""
```

### Max

Search the maximum value of a collection.

```go
max := lo.Max[int]([]int{1, 2, 3})
// 3

max := lo.Max[int]([]int{})
// 0
```

### MaxBy

Search the maximum value of a collection using the given comparison function.
If several values of the collection are equal to the greatest value, returns the first such value.

```go
max := lo.MaxBy[string]([]string{"string1", "s2", "string3"}, func(item string, max string) bool {
    return len(item) > len(max)
})
// "string1"

max := lo.MaxBy[string]([]string{}, func(item string, max string) bool {
    return len(item) > len(max)
})
// ""
```

### Last

Returns the last element of a collection or error if empty.

```go
last, err := lo.Last[int]([]int{1, 2, 3})
// 3
```

### Nth

Returns the element at index `nth` of collection. If `nth` is negative, the nth element from the end is returned. An error is returned when nth is out of slice bounds.

```go
nth, err := lo.Nth[int]([]int{0, 1, 2, 3}, 2)
// 2

nth, err := lo.Nth[int]([]int{0, 1, 2, 3}, -2)
// 2
```

### Sample

Returns a random item from collection.

```go
lo.Sample[string]([]string{"a", "b", "c"})
// a random string from []string{"a", "b", "c"}

lo.Sample[string]([]string{})
// ""
```

### Samples

Returns N random unique items from collection.

```go
lo.Samples[string]([]string{"a", "b", "c"}, 3)
// []string{"a", "b", "c"} in random order
```

### Ternary

A 1 line if/else statement.

```go
result := lo.Ternary[string](true, "a", "b")
// "a"

result := lo.Ternary[string](false, "a", "b")
// "b"
```

### If / ElseIf / Else

```go
result := lo.If[int](true, 1).
    ElseIf(false, 2).
    Else(3)
// 1

result := lo.If[int](false, 1).
    ElseIf(true, 2).
    Else(3)
// 2

result := lo.If[int](false, 1).
    ElseIf(false, 2).
    Else(3)
// 3
```

### Switch / Case / Default

```go
result := lo.Switch[int, string](1).
    Case(1, "1").
    Case(2, "2").
    Default("3")
// "1"

result := lo.Switch[int, string](2).
    Case(1, "1").
    Case(2, "2").
    Default("3")
// "2"

result := lo.Switch[int, string](42).
    Case(1, "1").
    Case(2, "2").
    Default("3")
// "3"
```

Using callbacks:

```go
result := lo.Switch[int, string](1).
    CaseF(1, func() string {
        return "1"
    }).
    CaseF(2, func() string {
        return "2"
    }).
    DefaultF(func() string {
        return "3"
    })
// "1"
```

### ToPtr

Returns a pointer copy of value.

```go
ptr := lo.ToPtr[string]("hello world")
// *string{"hello world"}
```

### ToSlicePtr

Returns a slice of pointer copy of value.

```go
ptr := lo.ToSlicePtr[string]([]string{"hello", "world"})
// []*string{"hello", "world"}
```

### Empty

Returns an empty value.

```go
lo.Empty[int]()
// 0
lo.Empty[string]()
// ""
lo.Empty[bool]()
// false
```

### Attempt

Invokes a function N times until it returns valid output. Returning either the caught error or nil. When first argument is less than `1`, the function runs until a sucessfull response is returned.

```go
iter, err := lo.Attempt(42, func(i int) error {
    if i == 5 {
        return nil
    }

    return fmt.Errorf("failed")
})
// 6
// nil

iter, err := lo.Attempt(2, func(i int) error {
    if i == 5 {
        return nil
    }

    return fmt.Errorf("failed")
})
// 2
// error "failed"

iter, err := lo.Attempt(0, func(i int) error {
    if i < 42 {
        return fmt.Errorf("failed")
    }

    return nil
})
// 43
// nil
```

For more advanced retry strategies (delay, exponential backoff...), please take a look on [cenkalti/backoff](https://github.com/cenkalti/backoff).

### Debounce

`NewDebounce` creates a debounced instance that delays invoking functions given until after wait milliseconds have elapsed, until `cancel` is called.

```go
f := func() {
    println("Called once after 100ms when debounce stopped invoking!")
}

debounce, cancel := lo.NewDebounce(100 * time.Millisecond, f)
for j := 0; j < 10; j++ {
    debounce()
}

time.Sleep(1 * time.Second)
cancel()
```

### Async

Executes a function in a goroutine and returns the result in a channel.

```go
ch := lo.Async[error](func() error { time.Sleep(10 * time.Second); return nil })
// chan err{nil}

ch := lo.Async[error](func() Tuple2[int, error] {
  time.Sleep(10 * time.Second);
  return Tuple2[int, error]{42, nil}
})
// chan Tuple2[int, error]{42, nil}
```

### Must

Wraps a function call to return the given value if the error is nil, panics otherwise.

```go
val := Must(time.Parse("2006-01-02", "2022-01-15"))
// 2022-01-15

val := Must(time.Parse("2006-01-02", "bad-value"))
// panics
```

### Must{0->6}

Wraps a function call to return values if the error is nil, panics otherwise.

```go
func example0() (error)
func example1() (int, error)
func example2() (int, string, error)
func example3() (int, string, time.Date, error)
func example4() (int, string, time.Date, bool, error)
func example5() (int, string, time.Date, bool, float64, error)
func example6() (int, string, time.Date, bool, float64, byte, error)

Must0(example0)
val1 := Must1(example1)    // alias to Must
val1, val2 := Must2(example2)
val1, val2, val3 := Must3(example3)
val1, val2, val3, val4 := Must4(example4)
val1, val2, val3, val4, val5 := Must5(example5)
val1, val2, val3, val4, val5, val6 := Must6(example6)
```

## Try

Calls the function and return false in case of error and on panic.

```go
ok := lo.Try(func() error {
    panic("error")
    return nil
})
// false

ok := lo.Try(func() error {
    return nil
})
// true

ok := lo.Try(func() error {
    return fmt.Errorf("error")
})
// false
```

## Try{0->6}

The same behavior than `Try`, but callback returns 2 variables.

```go
ok := lo.Try2(func() (string, error) {
    panic("error")
    return "", nil
})
// false
```

## TryWithErrorValue

The same behavior than `Try`, but also returns value passed to panic.

```go
err, ok := lo.TryWithErrorValue(func() error {
    panic("error")
    return nil
})
// "error", false
```

## TryCatch

The same behavior than `Try`, but calls the catch function in case of error.

```go
caught := false

ok := lo.TryCatch(func() error {
    panic("error")
    return nil
}, func() {
    caught = true
})
// false
// caught == true
```

## TryCatchWithErrorValue

The same behavior than `TryWithErrorValue`, but calls the catch function in case of error.

```go
caught := false

ok := lo.TryCatchWithErrorValue(func() error {
    panic("error")
    return nil
}, func(val any) {
    caught = val == "error"
})
// false
// caught == true
```

## 🛩 Benchmark

We executed a simple benchmark with the a dead-simple `lo.Map` loop:

See the full implementation [here](./benchmark_test.go).

```go
_ = lo.Map[int64](arr, func(x int64, i int) string {
    return strconv.FormatInt(x, 10)
})
```

**Result:**

Here is a comparison between `lo.Map`, `lop.Map`, `go-funk` library and a simple Go `for` loop.

```
$ go test -benchmem -bench ./...
goos: linux
goarch: amd64
pkg: github.com/samber/lo
cpu: Intel(R) Core(TM) i5-7267U CPU @ 3.10GHz
cpu: Intel(R) Core(TM) i7 CPU         920  @ 2.67GHz
BenchmarkMap/lo.Map-8         	       8	 132728237 ns/op	39998945 B/op	 1000002 allocs/op
BenchmarkMap/lop.Map-8        	       2	 503947830 ns/op	119999956 B/op	 3000007 allocs/op
BenchmarkMap/reflect-8        	       2	 826400560 ns/op	170326512 B/op	 4000042 allocs/op
BenchmarkMap/for-8            	       9	 126252954 ns/op	39998674 B/op	 1000001 allocs/op
PASS
ok  	github.com/samber/lo	6.657s
```

- `lo.Map` is way faster (x7) than `go-funk`, a relection-based Map implementation.
- `lo.Map` have the same allocation profile than `for`.
- `lo.Map` is 4% slower than `for`.
- `lop.Map` is slower than `lo.Map` because it implies more memory allocation and locks. `lop.Map` will be usefull for long-running callbacks, such as i/o bound processing.
- `for` beats other implementations for memory and CPU.

## 🤝 Contributing

- Ping me on twitter [@samuelberthe](https://twitter.com/samuelberthe) (DMs, mentions, whatever :))
- Fork the [project](https://github.com/samber/lo)
- Fix [open issues](https://github.com/samber/lo/issues) or request new features

Don't hesitate ;)

### Install go 1.18

```bash
make go1.18beta1
```

If your OS currently not default to Go 1.18, replace `BIN=go` by `BIN=go1.18beta1` in the Makefile.

### With Docker

```bash
docker-compose run --rm dev
```

### Without Docker

```bash
# Install some dev dependencies
make tools

# Run tests
make test
# or
make watch-test
```

## 👤 Authors

- Samuel Berthe

## 💫 Show your support

Give a ⭐️ if this project helped you!

[![support us](https://c5.patreon.com/external/logo/become_a_patron_button.png)](https://www.patreon.com/samber)

## 📝 License

Copyright © 2022 [Samuel Berthe](https://github.com/samber).

This project is [MIT](./LICENSE) licensed.<|MERGE_RESOLUTION|>--- conflicted
+++ resolved
@@ -71,14 +71,8 @@
 - DropWhile
 - DropRightWhile
 - Reject
-<<<<<<< HEAD
-- All
-- Any
-- None
-=======
 - Count
 - CountBy
->>>>>>> 4f60a9cd
 - Range / RangeFrom / RangeWithSteps
 
 Supported helpers for maps:
@@ -100,7 +94,11 @@
 - Contains
 - ContainsBy
 - Every
+- EveryBy
 - Some
+- SomeBy
+- None
+- NoneBy
 - Intersect
 - Difference
 - Union
@@ -524,40 +522,6 @@
 // []int{1, 3}
 ```
 
-<<<<<<< HEAD
-### All
-
-Returns true if the predicate returns true for all of the elements in the collection or if the collection is empty.
-
-```go
-b := All[int]([]int{1, 2, 3, 4}, func(x int) bool {
-    return x < 5
-})
-// true
-```
-
-### Any
-
-Returns true if the predicate returns true for any of the elements in the collection. 
-If the collection is empty Any returns false.
-
-```go
-b := Any[int]([]int{1, 2, 3, 4}, func(x int) bool {
-    return x < 3
-})
-// true
-```
-
-### None
-
-Returns true if the predicate returns true for none of the elements in the collection or if the collection is empty.
-
-```go
-b := None[int]([]int{1, 2, 3, 4}, func(x int) bool {
-    return x < 0
-})
-// true
-=======
 ### Count
 
 Counts the number of elements in the collection that compare equal to value.
@@ -576,7 +540,6 @@
     return i < 4
 })
 // 2
->>>>>>> 4f60a9cd
 ```
 
 ### Range / RangeFrom / RangeWithSteps
@@ -711,7 +674,7 @@
 
 ### Every
 
-Returns true if all elements of a subset are contained into a collection.
+Returns true if all elements of a subset are contained into a collection or if the collection is empty.
 
 ```go
 ok := lo.Every[int]([]int{0, 1, 2, 3, 4, 5}, []int{0, 2})
@@ -721,9 +684,21 @@
 // false
 ```
 
+### EveryBy
+
+Returns true if the predicate returns true for all of the elements in the collection or if the collection is empty.
+
+```go
+b := EveryBy[int]([]int{1, 2, 3, 4}, func(x int) bool {
+    return x < 5
+})
+// true
+```
+
 ### Some
 
 Returns true if at least 1 element of a subset is contained into a collection.
+If the collection is empty Some returns false.
 
 ```go
 ok := lo.Some[int]([]int{0, 1, 2, 3, 4, 5}, []int{0, 2})
@@ -731,6 +706,40 @@
 
 ok := lo.Some[int]([]int{0, 1, 2, 3, 4, 5}, []int{-1, 6})
 // false
+```
+
+### SomeBy
+
+Returns true if the predicate returns true for any of the elements in the collection. 
+If the collection is empty SomeBy returns false.
+
+```go
+b := SomeBy[int]([]int{1, 2, 3, 4}, func(x int) bool {
+    return x < 3
+})
+// true
+```
+
+### None
+
+Returns true if no element of a subset are contained into a collection or if the collection is empty.
+
+```go
+b := None[int]([]int{0, 1, 2, 3, 4, 5}, []int{0, 2})
+// false
+b := None[int]([]int{0, 1, 2, 3, 4, 5}, []int{-1, 6})
+// true
+```
+
+### NoneBy
+
+Returns true if the predicate returns true for none of the elements in the collection or if the collection is empty.
+
+```go
+b := NoneBy[int]([]int{1, 2, 3, 4}, func(x int) bool {
+    return x < 0
+})
+// true
 ```
 
 ### Intersect
