--- conflicted
+++ resolved
@@ -212,15 +212,9 @@
 	return buffer, index, time.Since(now), true
 }
 
-<<<<<<< HEAD
 // Batch creates a slice of n elements from a channel. Returns the slice and the slice length.
 //
-// Deprecated: Use lo.Buffer instead.
-=======
-// Buffer creates a slice of n elements from a channel. Returns the slice and the slice length.
-//
 // Deprecated: Use [Buffer] instead.
->>>>>>> 34ad3da0
 func Batch[T any](ch <-chan T, size int) (collection []T, length int, readTime time.Duration, ok bool) {
 	return Buffer(ch, size)
 }
@@ -252,15 +246,9 @@
 	return buffer, index, time.Since(now), true
 }
 
-<<<<<<< HEAD
 // BatchWithTimeout creates a slice of n elements from a channel, with timeout. Returns the slice and the slice length.
 //
-// Deprecated: Use lo.BufferWithTimeout instead.
-=======
-// BufferWithTimeout creates a slice of n elements from a channel, with timeout. Returns the slice and the slice length.
-//
 // Deprecated: Use [BufferWithTimeout] instead.
->>>>>>> 34ad3da0
 func BatchWithTimeout[T any](ch <-chan T, size int, timeout time.Duration) (collection []T, length int, readTime time.Duration, ok bool) {
 	return BufferWithTimeout(ch, size, timeout)
 }
@@ -293,11 +281,7 @@
 // ChannelMerge collects messages from multiple input channels into a single buffered channel.
 // Output messages has no priority. When all upstream channels reach EOF, downstream channel closes.
 //
-<<<<<<< HEAD
-// Deprecated: Use lo.FanIn instead.
-=======
 // Deprecated: Use [FanIn] instead.
->>>>>>> 34ad3da0
 func ChannelMerge[T any](channelBufferCap int, upstreams ...<-chan T) <-chan T {
 	return FanIn(channelBufferCap, upstreams...)
 }
